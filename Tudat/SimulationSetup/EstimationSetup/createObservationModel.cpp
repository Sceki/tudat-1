/*    Copyright (c) 2010-2018, Delft University of Technology
 *    All rigths reserved
 *
 *    This file is part of the Tudat. Redistribution and use in source and
 *    binary forms, with or without modification, are permitted exclusively
 *    under the terms of the Modified BSD license. You should have received
 *    a copy of the license with this file. If not, please or visit:
 *    http://tudat.tudelft.nl/LICENSE.
 */

#include <map>

#include <functional>
#include <boost/make_shared.hpp>


#include "Tudat/SimulationSetup/EstimationSetup/createObservationModel.h"

namespace tudat
{

namespace observation_models
{


//! Function to create list of observation models sorted by observable type and link ends from list only sorted in link ends.
SortedObservationSettingsMap convertUnsortedToSortedObservationSettingsMap(
        const ObservationSettingsMap& unsortedObservationSettingsMap )
{
    SortedObservationSettingsMap sortedObservationSettingsMap;

    for( ObservationSettingsMap::const_iterator iterator = unsortedObservationSettingsMap.begin( );
         iterator != unsortedObservationSettingsMap.end( ); iterator++ )
    {
        sortedObservationSettingsMap[ iterator->second->observableType_ ][ iterator->first ] =
                iterator->second;
    }
    return sortedObservationSettingsMap;
}

//! Function to create list of observation models sorted by observable type and link ends from list only sorted in link ends (as map).
SortedObservationSettingsMap convertUnsortedToSortedObservationSettingsMap(
        const ObservationSettingsListPerLinkEnd& unsortedObservationSettingsMap )
{
    SortedObservationSettingsMap sortedObservationSettingsMap;

    for( ObservationSettingsListPerLinkEnd::const_iterator iterator = unsortedObservationSettingsMap.begin( );
         iterator != unsortedObservationSettingsMap.end( ); iterator++ )
    {
        for( unsigned int i = 0; i < iterator->second.size( ); i++ )
        {
            sortedObservationSettingsMap[ iterator->second.at( i )->observableType_ ][ iterator->first ] =
                    iterator->second.at( i );
        }
    }
    return sortedObservationSettingsMap;
}

//! Function to filter list of observationViabilitySettings, so that only those relevant for single set of link ends are retained
ObservationViabilitySettingsList filterObservationViabilitySettings(
        const ObservationViabilitySettingsList& observationViabilitySettings,
        const LinkEnds& linkEnds )
{
    ObservationViabilitySettingsList filteredViabilitySettings;

    // Iterate over all viability settings
    for( unsigned int i = 0; i < observationViabilitySettings.size( ); i++ )
    {
        // Iterate over all link ends
        for( LinkEnds::const_iterator linkEndIterator = linkEnds.begin( ); linkEndIterator != linkEnds.end( ); linkEndIterator++ )
        {
            // Check if present viabilitytt setting is relevant
            if( linkEndIterator->second == observationViabilitySettings.at( i )->getAssociatedLinkEnd( ) ||
                    ( ( observationViabilitySettings.at( i )->getAssociatedLinkEnd( ).second == "" ) &&
                      ( observationViabilitySettings.at( i )->getAssociatedLinkEnd( ).first == linkEndIterator->second.first ) ) )
            {
                filteredViabilitySettings.push_back( observationViabilitySettings.at( i ) );
                break;
            }
        }
    }

    return filteredViabilitySettings;
}

//! Function to retrieve the link end indices in link end states/times that are to be used in viability calculation
std::vector< std::pair< int, int > > getLinkEndIndicesForObservationViability(
        const LinkEnds& linkEnds, const ObservableType observableType,  const LinkEndId linkEndToCheck )
{
    std::vector< std::pair< int, int > > linkEndIndices;

    switch( observableType )
    {
    case one_way_range:
        if( ( linkEnds.at( transmitter ) == linkEndToCheck ) ||
                ( ( linkEnds.at( transmitter ).first == linkEndToCheck.first ) && ( linkEndToCheck.second == "" ) ) )
        {
            linkEndIndices.push_back( std::make_pair( 0, 1 ) );
        }
        else if( linkEnds.at( receiver ) == linkEndToCheck || ( ( linkEnds.at( receiver ).first == linkEndToCheck.first ) &&
                                                                linkEndToCheck.second == "" ) )
        {
            linkEndIndices.push_back( std::make_pair( 1, 0 ) );
        }
        else
        {
            throw std::runtime_error( "Error, parsed irrelevant 1-way range viability indices" );
        }
        break;
    case one_way_doppler:
        if( ( linkEnds.at( transmitter ) == linkEndToCheck ) || ( ( linkEnds.at( transmitter ).first == linkEndToCheck.first ) &&
                                                                  ( linkEndToCheck.second == "" ) ) )
        {
            linkEndIndices.push_back( std::make_pair( 0, 1 ) );
        }
        else if( linkEnds.at( receiver ) == linkEndToCheck || ( ( linkEnds.at( receiver ).first == linkEndToCheck.first ) &&
                                                                linkEndToCheck.second == "" ) )
        {
            linkEndIndices.push_back( std::make_pair( 1, 0 ) );
        }
        else
        {
            throw std::runtime_error( "Error, parsed irrelevant 1-way doppler viability indices" );
        }
        break;
    case two_way_doppler:
        if( ( linkEnds.at( transmitter ) == linkEndToCheck ) || ( ( linkEnds.at( transmitter ).first == linkEndToCheck.first ) &&
                                                                  ( linkEndToCheck.second == "" ) ) )
        {
            linkEndIndices.push_back( std::make_pair( 0, 1 ) );
        }
        else if( linkEnds.at( reflector1 ) == linkEndToCheck || ( ( linkEnds.at( reflector1 ).first == linkEndToCheck.first ) &&
                                                                linkEndToCheck.second == "" ) )
        {
            linkEndIndices.push_back( std::make_pair( 2, 3 ) );
            linkEndIndices.push_back( std::make_pair( 1, 0 ) );
        }
        else if( linkEnds.at( receiver ) == linkEndToCheck || ( ( linkEnds.at( receiver ).first == linkEndToCheck.first ) &&
                                                                linkEndToCheck.second == "" ) )
        {
            linkEndIndices.push_back( std::make_pair( 3, 2 ) );
        }
        else
        {
            throw std::runtime_error( "Error, parsed irrelevant 1-way doppler viability indices" );
        }
        break;
    case one_way_differenced_range:
        if( linkEnds.at( transmitter ) == linkEndToCheck || ( ( linkEnds.at( transmitter ).first == linkEndToCheck.first ) &&
                                                              linkEndToCheck.second == "" ) )
        {
            linkEndIndices.push_back( std::make_pair( 0, 1 ) );
            linkEndIndices.push_back( std::make_pair( 2, 3 ) );
        }
        else if( linkEnds.at( receiver ) == linkEndToCheck || ( ( linkEnds.at( receiver ).first == linkEndToCheck.first ) &&
                                                                linkEndToCheck.second == "" ) )
        {
            linkEndIndices.push_back( std::make_pair( 1, 0 ) );
            linkEndIndices.push_back( std::make_pair( 3, 2 ) );
        }
        else
        {
            throw std::runtime_error( "Error, parsed irrelevant 1-way differenced range viability indices" );
        }
        break;
    case n_way_range:
    {
        std::vector< int > matchingLinkEndIndices = getNWayLinkEndIndicesFromLinkEndId( linkEndToCheck, linkEnds );
        if( matchingLinkEndIndices.size( ) > 0 )
        {
            for( unsigned int i = 0; i < matchingLinkEndIndices.size( ); i++ )
            {
                if( matchingLinkEndIndices.at( i ) == 0 )
                {
                    linkEndIndices.push_back( std::make_pair( 0, 1 ) );
                }
                else if( matchingLinkEndIndices.at( i ) == static_cast< int >( linkEnds.size( ) )  - 1 )
                {
                    linkEndIndices.push_back( std::make_pair( 2 * ( linkEnds.size( ) - 1 ) - 1,
                                                              2 * ( linkEnds.size( ) - 1 ) - 2 ) );
                }
                else
                {
                    linkEndIndices.push_back(
                                std::make_pair( 2 * matchingLinkEndIndices.at( i ),
                                                2 * matchingLinkEndIndices.at( i ) + 1 ) );
                    linkEndIndices.push_back(
                                std::make_pair( 2 * matchingLinkEndIndices.at( i ) - 1,
                                                2 * matchingLinkEndIndices.at( i ) - 2 ) );
                }
            }
        }
        else
        {
            throw std::runtime_error( "Error, parsed irrelevant n-way range viability indices" );
        }
        break;
    }
    case angular_position:
        if( ( linkEnds.at( transmitter ) == linkEndToCheck ) || ( ( linkEnds.at( transmitter ).first == linkEndToCheck.first ) &&
                                                                  ( linkEndToCheck.second == "" ) ) )
        {
            linkEndIndices.push_back( std::make_pair( 0, 1 ) );
        }
        else if( linkEnds.at( receiver ) == linkEndToCheck || ( ( linkEnds.at( receiver ).first == linkEndToCheck.first ) &&
                                                                linkEndToCheck.second == "" ) )
        {
            linkEndIndices.push_back( std::make_pair( 1, 0 ) );
        }
        else
        {
            throw std::runtime_error( "Error, parsed irrelevant angular position viability indices" );
        }
        break;
    case position_observable:

        throw std::runtime_error( "Error, parsed irrelevant position observable viability indices" );
        break;

<<<<<<< HEAD
    case euler_angle_313_observable:

        throw std::runtime_error( "Error, parsed irrelevant euler angle observable viability indices" );
        break;
=======
    case velocity_observable:

        throw std::runtime_error( "Error, parsed irrelevant position observable viability indices" );
        break;

>>>>>>> 60850079
    default:
        throw std::runtime_error( "Error, observable type " + std::to_string(
                                      observableType ) + " not recognized when making viability link ends" );

    }

    return linkEndIndices;
}

//! Function to create an object to check if a minimum elevation angle condition is met for an observation
std::shared_ptr< MinimumElevationAngleCalculator > createMinimumElevationAngleCalculator(
        const simulation_setup::NamedBodyMap& bodyMap,
        const LinkEnds linkEnds,
        const ObservableType observationType,
        const std::shared_ptr< ObservationViabilitySettings > observationViabilitySettings,
        const std::string& stationName )
{
    if( observationViabilitySettings->observationViabilityType_ != minimum_elevation_angle )
    {
        throw std::runtime_error( "Error when making minimum elevation angle calculator, inconsistent input" );
    }

    // If specific link end is specified
    std::string groundStationNameToUse;
    if( observationViabilitySettings->getAssociatedLinkEnd( ).second != "" )
    {
        if( groundStationNameToUse != stationName )
        {
            throw std::runtime_error( "Error when making minimum elevation angle calculator, inconsistent station input" );
        }
        groundStationNameToUse = observationViabilitySettings->getAssociatedLinkEnd( ).second;
    }
    else
    {
        groundStationNameToUse = stationName;
    }

    if( bodyMap.count( observationViabilitySettings->getAssociatedLinkEnd( ).first ) == 0 )
    {
        throw std::runtime_error( "Error when making minimum elevation angle calculator, body " +
                                  observationViabilitySettings->getAssociatedLinkEnd( ).first + " not found." );
    }

    // Retrieve pointing angles calculator
    std::shared_ptr< ground_stations::PointingAnglesCalculator > pointingAngleCalculator =
            bodyMap.at( observationViabilitySettings->getAssociatedLinkEnd( ).first )->
            getGroundStation( groundStationNameToUse )->getPointingAnglesCalculator( );

    // Create check object
    double minimumElevationAngle = observationViabilitySettings->getDoubleParameter( );
    return std::make_shared< MinimumElevationAngleCalculator >(
                getLinkEndIndicesForObservationViability(
                    linkEnds,observationType, observationViabilitySettings->getAssociatedLinkEnd( ) ),
                minimumElevationAngle, pointingAngleCalculator );
}

//! Function to create an object to check if a body avoidance angle condition is met for an observation
std::shared_ptr< BodyAvoidanceAngleCalculator > createBodyAvoidanceAngleCalculator(
        const simulation_setup::NamedBodyMap& bodyMap,
        const LinkEnds linkEnds,
        const ObservableType observationType,
        const std::shared_ptr< ObservationViabilitySettings > observationViabilitySettings )
{
    if( observationViabilitySettings->observationViabilityType_ != body_avoidance_angle )
    {
        throw std::runtime_error( "Error when making body avoidance angle calculator, inconsistent input" );
    }

    if( bodyMap.count( observationViabilitySettings->getStringParameter( ) ) == 0 )
    {
        throw std::runtime_error( "Error when making body avoidance angle calculator, body " +
                                  observationViabilitySettings->getStringParameter( ) + " not found." );
    }

    // Create state function of body to be avoided.
    std::function< Eigen::Vector6d( const double ) > stateFunctionOfBodyToAvoid =
            std::bind( &simulation_setup::Body::getStateInBaseFrameFromEphemeris< double, double >,
                         bodyMap.at( observationViabilitySettings->getStringParameter( ) ), std::placeholders::_1 );

    // Create check object
    double bodyAvoidanceAngle = observationViabilitySettings->getDoubleParameter( );
    return std::make_shared< BodyAvoidanceAngleCalculator >(
                getLinkEndIndicesForObservationViability(
                    linkEnds,observationType, observationViabilitySettings->getAssociatedLinkEnd( ) ),
                bodyAvoidanceAngle, stateFunctionOfBodyToAvoid, observationViabilitySettings->getStringParameter( ) );
}

//! Function to create an object to check if a body occultation condition is met for an observation
std::shared_ptr< OccultationCalculator > createOccultationCalculator(
        const simulation_setup::NamedBodyMap& bodyMap,
        const LinkEnds linkEnds,
        const ObservableType observationType,
        const std::shared_ptr< ObservationViabilitySettings > observationViabilitySettings )
{
    if( observationViabilitySettings->observationViabilityType_ != body_occultation )
    {
        throw std::runtime_error( "Error when making occultation calculator, inconsistent input" );
    }

    if( bodyMap.count( observationViabilitySettings->getStringParameter( ) ) == 0 )
    {
        throw std::runtime_error( "Error when making occultation calculator, body " +
                                  observationViabilitySettings->getStringParameter( ) + " not found." );
    }

    // Create state function of occulting body.
    std::function< Eigen::Vector6d( const double ) > stateOfOccultingBody =
            std::bind( &simulation_setup::Body::getStateInBaseFrameFromEphemeris< double, double >,
                         bodyMap.at( observationViabilitySettings->getStringParameter( ) ), std::placeholders::_1 );

    // Create check object
    if( bodyMap.at( observationViabilitySettings->getStringParameter( ) )->getShapeModel( ) == nullptr )
    {
        throw std::runtime_error( "Error when makig occultation calculator, no shape model found for " +
                                  observationViabilitySettings->getStringParameter( ) );
    }
    double occultingBodyRadius =
            bodyMap.at( observationViabilitySettings->getStringParameter( ) )->getShapeModel( )->getAverageRadius( );
    return std::make_shared< OccultationCalculator >(
                getLinkEndIndicesForObservationViability(
                    linkEnds, observationType, observationViabilitySettings->getAssociatedLinkEnd( ) ),
                stateOfOccultingBody, occultingBodyRadius );
}

//! Function to create an list of obervation viability conditions for a single set of link ends
std::vector< std::shared_ptr< ObservationViabilityCalculator > > createObservationViabilityCalculators(
        const simulation_setup::NamedBodyMap& bodyMap,
        const LinkEnds linkEnds,
        const ObservableType observationType,
        const std::vector< std::shared_ptr< ObservationViabilitySettings > >& observationViabilitySettings )
{
    std::vector< std::shared_ptr< ObservationViabilityCalculator > > linkViabilityCalculators;

    std::vector< std::shared_ptr< ObservationViabilitySettings > > relevantObservationViabilitySettings =
            filterObservationViabilitySettings( observationViabilitySettings, linkEnds );

    for( unsigned int i = 0; i < relevantObservationViabilitySettings.size( ); i++ )
    {
        switch( relevantObservationViabilitySettings.at( i )->observationViabilityType_ )
        {
        case minimum_elevation_angle:
        {
            // Create list of ground stations for which elevation angle check is to be made.
            std::vector< std::string > listOfGroundStations;
            for( LinkEnds::const_iterator linkEndIterator = linkEnds.begin( );
                 linkEndIterator != linkEnds.end( ); linkEndIterator++ )
            {
                if( linkEndIterator->second.first == relevantObservationViabilitySettings.at( i )->getAssociatedLinkEnd( ).first )
                {
                    if( std::find( listOfGroundStations.begin( ), listOfGroundStations.end( ), linkEndIterator->second.second ) ==
                            listOfGroundStations.end( ) )
                    {
                        listOfGroundStations.push_back( linkEndIterator->second.second );
                    }
                }
            }

            // Create elevation angle check separately for eah ground station: check requires different pointing angles calculator
            for( unsigned int j = 0; j < listOfGroundStations.size( ); j++ )
            {
                linkViabilityCalculators.push_back(
                            createMinimumElevationAngleCalculator(
                                bodyMap, linkEnds, observationType, relevantObservationViabilitySettings.at( i ),
                                listOfGroundStations.at( j ) ) );
            }
            break;
        }
        case body_avoidance_angle:

            linkViabilityCalculators.push_back(
                        createBodyAvoidanceAngleCalculator(
                            bodyMap, linkEnds, observationType, relevantObservationViabilitySettings.at( i ) ) );
            break;
        case body_occultation:

            linkViabilityCalculators.push_back(
                        createOccultationCalculator(
                            bodyMap, linkEnds, observationType, relevantObservationViabilitySettings.at( i ) ) );
            break;
        default:
            throw std::runtime_error(
                        "Error when making observation viability calculator, type not recognized " +
                        std::to_string(
                            relevantObservationViabilitySettings.at( i )->observationViabilityType_ ) );
        }

    }

    return linkViabilityCalculators;
}

//! Function to create an list of obervation viability conditions for a number of sets of link ends, for a single observable type
std::map< LinkEnds, std::vector< std::shared_ptr< ObservationViabilityCalculator > > >
createObservationViabilityCalculators(
        const simulation_setup::NamedBodyMap& bodyMap,
        const std::vector< LinkEnds > linkEnds,
        const ObservableType observationType,
        const std::vector< std::shared_ptr< ObservationViabilitySettings > >& observationViabilitySettings )
{
    std::map< LinkEnds, std::vector< std::shared_ptr< ObservationViabilityCalculator > > > viabilityCalculators;

    for( unsigned int i = 0; i < linkEnds.size( ); i++ )
    {
        viabilityCalculators[ linkEnds.at( i ) ] =
                createObservationViabilityCalculators(
                    bodyMap, linkEnds.at( i ), observationType, observationViabilitySettings );
    }

    return viabilityCalculators;
}

//! Function to create a list of obervation viability conditions for any number of sets of link ends and observable types
PerObservableObservationViabilityCalculatorList
createObservationViabilityCalculators(
        const simulation_setup::NamedBodyMap& bodyMap,
        const std::map< ObservableType, std::vector< LinkEnds > > linkEndsPerObservable,
        const std::vector< std::shared_ptr< ObservationViabilitySettings > >& observationViabilitySettings )
{
    PerObservableObservationViabilityCalculatorList viabilityCalculators;

    for( std::map< ObservableType, std::vector< LinkEnds > >::const_iterator observableIterator = linkEndsPerObservable.begin( );
         observableIterator != linkEndsPerObservable.end( ); observableIterator++ )
    {
        for( unsigned int i = 0; i < observableIterator->second.size( ); i++ )
        {
            viabilityCalculators[ observableIterator->first ][ observableIterator->second.at( i ) ] =
                    createObservationViabilityCalculators(
                        bodyMap, observableIterator->second.at( i ), observableIterator->first, observationViabilitySettings );
        }
    }

    return viabilityCalculators;
}

} // namespace observation_models

} // namespace tudat
<|MERGE_RESOLUTION|>--- conflicted
+++ resolved
@@ -216,19 +216,14 @@
 
         throw std::runtime_error( "Error, parsed irrelevant position observable viability indices" );
         break;
-
-<<<<<<< HEAD
     case euler_angle_313_observable:
 
         throw std::runtime_error( "Error, parsed irrelevant euler angle observable viability indices" );
         break;
-=======
     case velocity_observable:
 
         throw std::runtime_error( "Error, parsed irrelevant position observable viability indices" );
         break;
-
->>>>>>> 60850079
     default:
         throw std::runtime_error( "Error, observable type " + std::to_string(
                                       observableType ) + " not recognized when making viability link ends" );
