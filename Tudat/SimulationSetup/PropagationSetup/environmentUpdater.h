/*    Copyright (c) 2010-2016, Delft University of Technology
 *    All rigths reserved
 *
 *    This file is part of the Tudat. Redistribution and use in source and
 *    binary forms, with or without modification, are permitted exclusively
 *    under the terms of the Modified BSD license. You should have received
 *    a copy of the license with this file. If not, please or visit:
 *    http://tudat.tudelft.nl/LICENSE.
 */

#ifndef TUDAT_ENVIRONMENTUPDATER_H
#define TUDAT_ENVIRONMENTUPDATER_H

#include <vector>
#include <string>
#include <map>

#include <boost/bind.hpp>
#include <boost/function.hpp>
#include <boost/tuple/tuple.hpp>
#include <boost/tuple/tuple_comparison.hpp>
#include <boost/tuple/tuple_io.hpp>

#include "Tudat/SimulationSetup/EnvironmentSetup/body.h"
#include "Tudat/Astrodynamics/Gravitation/timeDependentSphericalHarmonicsGravityField.h"
#include "Tudat/SimulationSetup/PropagationSetup/propagationSettings.h"
#include "Tudat/Astrodynamics/Propagators/environmentUpdateTypes.h"

namespace tudat
{

namespace propagators
{


//! Class used to update the environment during numerical integration.
/*!
 *  Class used to update the environment during numerical integration. The class ensures that the
 *  current state of the numerical integration is properly set, and that all the environment models
 *  that are used during the numerical integration are updated to the current time and state in the
 *  correct order.
 */
template< typename StateScalarType, typename TimeType >
class EnvironmentUpdater
{
public:

    //! Constructor
    /*!
     * Constructor, provides the required settings for updating the environment.
     * \param bodyList List of body objects, this list encompasses all environment object in the
     * simulation.
     * \param updateSettings List of updates of the environment models that are required.
     * The list defines per model type (key) the bodies for which this environment model should be
     * updated (values)
     * \param integratedStates This map provides the list of identifiers for the numerically
     * integrated states. The type of integrated state (key) is defined for each reference
     * (value). Note that for the numerical integration of translational motion, the entry
     * in the pair will have a second entry that is empty (""), with the first entry defining
     * the body that is integrated.
     */
    EnvironmentUpdater(
            const simulation_setup::NamedBodyMap& bodyList,
            const std::map< EnvironmentModelsToUpdate, std::vector< std::string > >& updateSettings,
            const std::map< IntegratedStateType,
            std::vector< std::pair< std::string, std::string > > >& integratedStates =
            ( std::map< IntegratedStateType,
              std::vector< std::pair< std::string, std::string > > >( ) ) ):
        bodyList_( bodyList ), integratedStates_( integratedStates )
    {
        // Set update function to be evaluated as dependent variables of state and time during each
        // integration time step.
        setUpdateFunctions( updateSettings );
    }

    //! Function to update the environment to the current state and time.
    /*!
     * Function to update the environment to the current state and time. This function calls the
     * dependent variable functions set by the setUpdateFunctions function. By default, the
     * numerically integrated states are set in the environment first. This may be overridden by
     * using the setIntegratedStatesFromEnvironment variable, which forces the function to ignore
     * specific integrated states and update them from the existing environment models instead.
     * \param currentTime Current time.
     * \param integratedStatesToSet Current list of integrated states, with specific integrated
     * states defined by integratedStates_ member variable. Note that these states must have been
     * converted to the global state before input to this function, as is done by the
     * convertCurrentStateToGlobalRepresentationPerType function of the DynamicsStateDerivativeModel.
     * \param setIntegratedStatesFromEnvironment Integrated state types which are not to be used for
     * updating the environment, but which are to be set from existing environment models instead.
     */
    void updateEnvironment(
            const TimeType currentTime,
            const std::unordered_map< IntegratedStateType, Eigen::Matrix< StateScalarType, Eigen::Dynamic, 1 > >&
            integratedStatesToSet,
            const std::vector< IntegratedStateType >& setIntegratedStatesFromEnvironment =
            std::vector< IntegratedStateType >( ) )
    {
        // Check consistency of input.
        if( integratedStatesToSet.size( ) + setIntegratedStatesFromEnvironment.size( ) != integratedStates_.size( ) )
        {
            throw std::runtime_error( "Error when updating environment, input size is inconsistent " +
                                      boost::lexical_cast< std::string >( integratedStatesToSet.size( ) ) + " " +
                                      boost::lexical_cast< std::string >( setIntegratedStatesFromEnvironment.size( ) ) + " " +
                                      boost::lexical_cast< std::string >( integratedStates_.size( ) ) );
        }

        for( unsigned int i = 0; i < resetFunctionVector_.size( ); i++ )
        {
            resetFunctionVector_.at( i ).template get< 2 >( )( );
        }

        // Set integrated state variables in environment.
        setIntegratedStatesInEnvironment( integratedStatesToSet );

        // Set current state from environment for override settings setIntegratedStatesFromEnvironment
        setStatesFromEnvironment( setIntegratedStatesFromEnvironment, currentTime );

        // Evaluate time-dependent update functions (dependent variables of state and time)
        // determined by setUpdateFunctions
        for( unsigned int i = 0; i < updateFunctionVector_.size( ); i++ )
        {
            updateFunctionVector_.at( i ).template get< 2 >( )( currentTime );
        }
    }

private:

    //! Function to set numerically integrated states in environment.
    /*!
     * Function to set numerically integrated states in environment.  Note that these states must
     * have been converted to the global state before input to this function, as is done by the
     * convertCurrentStateToGlobalRepresentationPerType function of the
     * DynamicsStateDerivativeModel.
     * \param integratedStatesToSet Integrated states which are to be set in environment.
     */
    void setIntegratedStatesInEnvironment(
            const std::unordered_map< IntegratedStateType, Eigen::Matrix< StateScalarType, Eigen::Dynamic, 1 > >&
            integratedStatesToSet )
    {
        // Iterate over state types and set states in environment
        for( integratedStateIterator_ = integratedStatesToSet.begin( );
             integratedStateIterator_ != integratedStatesToSet.end( );
             integratedStateIterator_++ )
        {
            switch( integratedStateIterator_->first )
            {
            case transational_state:
            {
                // Set translational states for bodies provided as input.
                for( unsigned int i = 0; i < integratedStates_[ transational_state ].size( ); i++ )
                {
                    bodyList_[ integratedStates_[ transational_state ][ i ].first ]->template
                            setTemplatedState< StateScalarType >(
                                integratedStateIterator_->second.segment( i * 6, 6 ) );
                }
                break;
            }
            case body_mass_state:
            {
                // Set mass for bodies provided as input.
                std::vector< std::pair< std::string, std::string > > bodiesWithIntegratedMass =
                        integratedStates_.at( body_mass_state );

                for( unsigned int i = 0; i < bodiesWithIntegratedMass.size( ); i++ )
                {
                    bodyList_[ bodiesWithIntegratedMass[ i ].first ]
                            ->setConstantBodyMass( integratedStateIterator_->second( i ) );
                }
                break;
            }
            case custom_state:
            {
                break;
            }
            default:
                throw std::runtime_error( "Error, could not find integrated state settings for " +
                                          boost::lexical_cast< std::string >( integratedStateIterator_->first ) );
            }
        }
    }
    //! Function to explicitly use existing environment models to update current states of integrated bodies
    /*!
     * Function to explicitly use existing environment models to update current states of integrated
     * bodies, overriding the numerically integrated states.
     * \param statesToSet Integrated state types which are not to be used for updating the environment,
     * but which are to be set from existing environment models instead.
     * \param currentTime Time to which environment is to be updated.
     */
    void setStatesFromEnvironment(
            const std::vector< IntegratedStateType >& statesToSet,
            const TimeType currentTime )
    {
        // Iterate over selected state types.
        for( unsigned int i = 0; i < statesToSet.size( ); i++ )
        {
            switch( statesToSet.at( i ) )
            {
            case transational_state:
            {
                // Iterate over all integrated translational states.
                std::vector< std::pair< std::string, std::string > > bodiesWithIntegratedStates =
                        integratedStates_[ transational_state ];
                for( unsigned int i = 0; i < bodiesWithIntegratedStates.size( ); i++ )
                {
                    bodyList_[ bodiesWithIntegratedStates[ i ].first ]->
                            template setStateFromEphemeris< StateScalarType, TimeType >( currentTime );

                }
                break;
            }
            case body_mass_state:
            {
                // Iterate over all integrated masses.
                std::vector< std::pair< std::string, std::string > > bodiesWithIntegratedStates =
                        integratedStates_.at( body_mass_state );
                for( unsigned int i = 0; i < bodiesWithIntegratedStates.size( ); i++ )
                {
                    bodyList_[ bodiesWithIntegratedStates[ i ].first ]->
                            updateMass( currentTime );

                }
                break;
            }
            default:
                throw std::runtime_error( "Error, could not find  state settings for " +
                                          boost::lexical_cast< std::string >( statesToSet.at( i ) ) );
            }
        }
    }

    //! Function to set the order in which the updateFunctionVector_ is to be updated.
    /*!
     *  Function to set the order in which the updateFunctionVector_ is to be updated. Order is determined recursively in
     *  this function,  the variable iterationNumber keeps track of the number of nested calls to the function.
     *  \param iterationNumber Number of subsequent calls to this funtion
     */
    void setUpdateFunctionOrder( const int iterationNumber = 0 )
    {
        bool rerunUpdateOrder = 0;

        // Iterate over all update functions
        for( unsigned int i = 0; i < updateFunctionVector_.size( ); i++ )
        {
            // Check if environment model is rotational state.
            if( updateFunctionVector_.at( i ).template get< 0 >( ) == body_rotational_state_update )
            {
                // Check id body has no rotational ephemeris (i.e. if rotation comes from iterationNumber ).
                if( bodyList_.at( updateFunctionVector_.at( i ).template get< 1 >( ) )->getRotationalEphemeris( ) == NULL )
                {
                    // Check if DependentOrientationCalculator is an AerodynamicAngleCalculator.
                    boost::shared_ptr< reference_frames::DependentOrientationCalculator > dependentOrientationCalculator =
                            bodyList_.at( updateFunctionVector_.at( i ).template get< 1 >( ) )->
                            getDependentOrientationCalculator( );
                    boost::shared_ptr< reference_frames::AerodynamicAngleCalculator > aerodynamicAngleCalculator =
                            boost::dynamic_pointer_cast< reference_frames::AerodynamicAngleCalculator >(
                                dependentOrientationCalculator );

                    // Check if properties of AerodynamicAngleCalculator are such that a different update order is warranted.
                    if( boost::dynamic_pointer_cast< reference_frames::AerodynamicAngleCalculator >(
                                dependentOrientationCalculator ) != NULL )
                    {
                        unsigned int centralTranslationalUpdateIndex = 0;
                        unsigned int centralRotationalUpdateIndex = 0;
                        unsigned int vehicleTranslationalUpdateIndex = 0;
                        unsigned int vehicleRotationalUpdateIndex = i;
                        unsigned int flightCoditionsUpdateIndex = 0;

                        bool centralTranslationalUpdateIndexSet = false;
                        bool centralRotationalUpdateIndexSet = false;
                        bool vehicleTranslationalUpdateIndexSet = false;
                        bool flightConditionsUpdateIndexSet = false;

                        // Check if the state or orientation of the central body of AerodynamicAngleCalculator is updated.
                        for( unsigned int j = 0; j < updateFunctionVector_.size( ); j++ )
                        {
                            if( ( updateFunctionVector_.at( j ).template get< 0 >( ) == body_transational_state_update ) &&
                                    ( updateFunctionVector_.at( j ).template get< 1 >( ) ==
                                      aerodynamicAngleCalculator->getCentralBodyName( ) ) )
                            {
                                centralTranslationalUpdateIndex = j;
                                centralTranslationalUpdateIndexSet = true;
                            }

                            if( ( updateFunctionVector_.at( j ).template get< 0 >( ) == body_rotational_state_update ) &&
                                    ( updateFunctionVector_.at( j ).template get< 1 >( ) ==
                                      aerodynamicAngleCalculator->getCentralBodyName( ) ) )
                            {
                                centralRotationalUpdateIndex = j;
                                centralRotationalUpdateIndexSet = true;
                            }

                            if( ( updateFunctionVector_.at( j ).template get< 0 >( ) == body_transational_state_update ) &&
                                    ( updateFunctionVector_.at( j ).template get< 1 >( ) ==
                                      updateFunctionVector_.at( i ).template get< 1 >( ) ) )
                            {
                                vehicleTranslationalUpdateIndex = j;
                                vehicleTranslationalUpdateIndexSet = true;
                            }

                            if( ( updateFunctionVector_.at( j ).template get< 0 >( ) == vehicle_flight_conditions_update ) &&
                                    ( updateFunctionVector_.at( j ).template get< 1 >( ) ==
                                      updateFunctionVector_.at( i ).template get< 1 >( ) ) )
                            {
                                flightCoditionsUpdateIndex = j;
                                flightConditionsUpdateIndexSet = true;
                            }
                        }


                        std::vector< int > indices;
                        std::vector< boost::tuple< EnvironmentModelsToUpdate, std::string, boost::function< void( const double ) > > > updatesToMove;

                        if( centralTranslationalUpdateIndexSet )
                        {
                            indices.push_back( centralTranslationalUpdateIndex );
                            updatesToMove.push_back( updateFunctionVector_.at( centralTranslationalUpdateIndex ) );
                        }

                        if( centralRotationalUpdateIndexSet )
                        {
                            indices.push_back( centralRotationalUpdateIndex );
                            updatesToMove.push_back( updateFunctionVector_.at( centralTranslationalUpdateIndex ) );
                        }

                        if( vehicleTranslationalUpdateIndexSet )
                        {
                            indices.push_back( vehicleTranslationalUpdateIndex );
                            updatesToMove.push_back( updateFunctionVector_.at( vehicleTranslationalUpdateIndex ) );
                        }

                        if( flightConditionsUpdateIndexSet )
                        {
                            indices.push_back( flightCoditionsUpdateIndex );
                            updatesToMove.push_back( updateFunctionVector_.at( flightCoditionsUpdateIndex ) );
                        }

                        indices.push_back( vehicleRotationalUpdateIndex );
                        updatesToMove.push_back( updateFunctionVector_.at( vehicleRotationalUpdateIndex ) );
                        std::vector< int > unorderedIndices = indices;
                        std::sort( indices.begin( ), indices.end( ) );

                        if( indices != unorderedIndices )
                        {

                            for( unsigned int k = 0; k < updatesToMove.size( ); k++ )
                            {
                                updateFunctionVector_[ indices.at( k ) ] = updatesToMove.at( k );
                            }
                            rerunUpdateOrder = true;
                            break;
                        }
                    }
                }
            }
        }

        // Define escape condition in case of infinite loop.
        if( iterationNumber > 10000 )
        {
            throw std::runtime_error( "Error when finding update order; stuck in infinite loop" );
        }

        // Rerun function if needed.
        if( rerunUpdateOrder )
        {
            setUpdateFunctionOrder( iterationNumber + 1 );
        }
    }

    //! Function to set the update functions for the environment from the required update settings.
    /*!
     * Function to set the update functions for the environment from the required update settings.
     * \param updateSettings Settings for the environment updates.
     */
    void setUpdateFunctions( const std::map< EnvironmentModelsToUpdate,
                             std::vector< std::string > >& updateSettings )
    {
        std::map< EnvironmentModelsToUpdate,
                std::vector< std::pair< std::string, boost::function< void( const double ) > > > > updateTimeFunctionList;

        // Iterate over all required updates and set associated update function in lists
        for( std::map< EnvironmentModelsToUpdate,
             std::vector< std::string > >::const_iterator updateIterator =
             updateSettings.begin( ); updateIterator != updateSettings.end( ); updateIterator++ )
        {
            // Get list of bodies for which current environment type is to be updated.
            std::vector< std::string > currentBodies = updateIterator->second;
            for( unsigned int i = 0; i < currentBodies.size( ); i++ )
            {
                if( currentBodies.at( i ) != "" )
                {
                    // Check whether body exists
                    if( bodyList_.count( currentBodies.at( i ) ) == 0 )
                    {
                        throw std::runtime_error(
                                    "Error when setting environment update functions, could not find body " +
                                    currentBodies.at( i ) );
                    }

                    // Find type of environment.
                    switch( updateIterator->first )
                    {

                    // If requested body is not propagated, add to list.
                    case body_transational_state_update:
                    {
                        bool addUpdate = 1;

                        // Check if mass is propagated
                        if( integratedStates_.count( transational_state ) > 0 )
                        {
                            // Check if current body is propagated
                            std::pair< std::string, std::string > bodyToCheck
                                    = std::make_pair( currentBodies.at( i ), "" );
                            std::vector< std::pair< std::string, std::string > > integratedTranslationalStates
                                    = integratedStates_.at( transational_state );
                            if( std::find( integratedTranslationalStates.begin( ),
                                           integratedTranslationalStates.end( ),
                                           bodyToCheck ) != integratedTranslationalStates.end( ) )
                            {
                                addUpdate = 0;
                            }
                        }

                        // Add state update function to list.
                        if( addUpdate == 1 )
                        {
                            boost::function< void( const TimeType ) > stateSetFunction =
                                    boost::bind(
                                        &simulation_setup::Body
<<<<<<< HEAD
                                            ::setStateFromEphemeris< StateScalarType, TimeType >,
=======
                                        ::setTemplatedStateFromEphemeris< StateScalarType, TimeType >,
>>>>>>> fe481137
                                        bodyList_.at( currentBodies.at( i ) ), _1 );

                            updateTimeFunctionList[ body_transational_state_update ].push_back(
                                        std::make_pair( currentBodies.at( i ), stateSetFunction ) );

                            resetFunctionVector_.push_back(
                                        boost::make_tuple(
                                            body_transational_state_update, currentBodies.at( i ),
                                            boost::bind( &simulation_setup::Body::recomputeStateOnNextCall,
                                                         bodyList_.at( currentBodies.at( i ) ) ) ) );
                        }
                        break;
                    }
                    case body_rotational_state_update:
                    {
                        // Check if rotational ephemeris exists
                        if(  ( bodyList_.at( currentBodies.at( i ) )->getRotationalEphemeris( ) != NULL ) ||
                             ( bodyList_.at( currentBodies.at( i ) )->getDependentOrientationCalculator( ) != NULL ) )
                        {
                            boost::function< void( const TimeType ) > rotationalStateSetFunction =
                                    boost::bind( &simulation_setup::Body
                                                 ::setCurrentRotationalStateToLocalFrameFromEphemeris,
                                                 bodyList_.at( currentBodies.at( i ) ), _1 );
                            updateTimeFunctionList[ body_rotational_state_update ].push_back(
                                        std::make_pair( currentBodies.at( i ), rotationalStateSetFunction ) );

                            if( bodyList_.at( currentBodies.at( i ) )->getRotationalEphemeris( ) == NULL )
                            {
                                resetFunctionVector_.push_back(
                                            boost::make_tuple(
                                                body_rotational_state_update, currentBodies.at( i ),
                                                boost::bind( &reference_frames::DependentOrientationCalculator::
                                                             resetCurrentTime, bodyList_.at( currentBodies.at( i ) )->
                                                             getDependentOrientationCalculator( ), TUDAT_NAN ) ) );
                            }
                        }
                        else
                        {
                            throw std::runtime_error(
                                        "Request rotation update of " + currentBodies.at( i ) +
                                        ", but body has no rotational ephemeris" );
                        }

                        break;

                    }
                    case body_mass_update:
                    {
                        bool addUpdate = 1;

                        // Check if translational state is propagated
                        if( integratedStates_.count( body_mass_state ) > 0 )
                        {
                            // Check if current body is propagated
                            std::pair< std::string, std::string > bodyToCheck
                                    = std::make_pair( currentBodies.at( i ), "" );
                            std::vector< std::pair< std::string, std::string > > integratedBodyMasses
                                    = integratedStates_.at( body_mass_state );
                            if( std::find( integratedBodyMasses.begin( ),
                                           integratedBodyMasses.end( ),
                                           bodyToCheck ) != integratedBodyMasses.end( ) )
                            {
                                addUpdate = 0;
                            }
                        }

                        if( addUpdate )
                        {
                            updateTimeFunctionList[ body_mass_update ].push_back(
                                        std::make_pair( currentBodies.at( i ),
                                                        boost::bind( &simulation_setup::Body::updateMass,
                                                                     bodyList_.at( currentBodies.at( i ) ), _1  ) ) );
                        }
                        break;
                    }
                    case spherical_harmonic_gravity_field_update:
                    {

                        // Check if body has time-dependent sh field
                        boost::shared_ptr< gravitation::TimeDependentSphericalHarmonicsGravityField >
                                gravityField = boost::dynamic_pointer_cast
                                < gravitation::TimeDependentSphericalHarmonicsGravityField >
                                (  bodyList_.at( currentBodies.at( i ) )->getGravityFieldModel( ) );
                        if( gravityField != NULL )
                        {
                            updateTimeFunctionList[ spherical_harmonic_gravity_field_update ].push_back(
                                        std::make_pair(
                                            currentBodies.at( i ),
                                            boost::bind( &gravitation
                                                         ::TimeDependentSphericalHarmonicsGravityField
                                                         ::update,
                                                         gravityField, _1 ) ) );
                        }
                        // If no sh field at all, throw eeror.
                        else if( boost::dynamic_pointer_cast< gravitation::SphericalHarmonicsGravityField >
                                 (  bodyList_.at( currentBodies.at( i ) )->getGravityFieldModel( ) ) == NULL )
                        {
                            throw std::runtime_error( "Request sh update of " + currentBodies.at( i ) +
                                                      ", but body has no sh model" );
                        }

                        break;
                    }
                    case vehicle_flight_conditions_update:
                    {
                        // Check if current body has flight conditions set.
                        if( bodyList_.at( currentBodies.at( i ) )->getFlightConditions( ) != NULL )
                        {
                            // If vehicle has flight conditions, add flight conditions update
                            // function to update list.
                            updateTimeFunctionList[ vehicle_flight_conditions_update ].push_back(
                                        std::make_pair(
                                            currentBodies.at( i ), boost::bind(
                                                &aerodynamics::FlightConditions::updateConditions,
                                                bodyList_.at( currentBodies.at( i ) )
                                                ->getFlightConditions( ), _1 ) ) );

                            resetFunctionVector_.push_back(
                                        boost::make_tuple(
                                            vehicle_flight_conditions_update, currentBodies.at( i ),
                                            boost::bind( &aerodynamics::FlightConditions::
                                                         resetCurrentTime, bodyList_.at( currentBodies.at( i ) )->
                                                         getFlightConditions( ), TUDAT_NAN ) ) );
                        }
                        else
                        {
                            throw std::runtime_error(
                                        "Request flight condition update of " + currentBodies.at( i ) +
                                        ", but body has no flight conditions" );
                        }
                        break;
                    }

                    case radiation_pressure_interface_update:
                    {
                        // Get body radiation pressure interface(s) (one per source)
                        std::map< std::string, boost::shared_ptr< electro_magnetism
                                ::RadiationPressureInterface > >
                                radiationPressureInterfaces =
                                bodyList_.at( currentBodies.at( i ) )->getRadiationPressureInterfaces( );

                        if( radiationPressureInterfaces.size( ) == 0 )
                        {
                            throw std::runtime_error(
                                        "Request radiation pressure update of " + currentBodies.at( i ) +
                                        ", but body has no radiation pressure interfaces" );
                        }
                        else if( radiationPressureInterfaces.size( ) > 1 )
                        {
                            std::cerr<<"Warning, requested radiation pressure update of "<<currentBodies.at( i )<<
                                       ", but body has multiple radiation pressure interfaces: updating all."<<std::endl;
                        }

                        // Add each interface update function to update list.
                        for( std::map< std::string,
                             boost::shared_ptr< electro_magnetism::RadiationPressureInterface > >
                             ::iterator iterator = radiationPressureInterfaces.begin( );
                             iterator != radiationPressureInterfaces.end( ); iterator++ )
                        {
                            updateTimeFunctionList[ radiation_pressure_interface_update ].push_back(
                                        std::make_pair( currentBodies.at( i ),
                                                        boost::bind(
                                                            &electro_magnetism
                                                            ::RadiationPressureInterface
                                                            ::updateInterface,
                                                            iterator->second, _1 ) ) );
                        }
                        break;
                    }
                    }
                }
            }
        }

        // Create list of update functions.
        for( std::map< EnvironmentModelsToUpdate, std::vector< std::pair< std::string,
             boost::function< void( const double ) > > > >::iterator updateTimeIterator  = updateTimeFunctionList.begin( );
             updateTimeIterator != updateTimeFunctionList.end( ); updateTimeIterator++ )
        {
            for( unsigned int i = 0; i < updateTimeIterator->second.size( ); i++ )
            {
                updateFunctionVector_.push_back(
                            boost::make_tuple( updateTimeIterator->first,  updateTimeIterator->second.at( i ).first,
                                               updateTimeIterator->second.at( i ).second ) );
            }
        }

        // Set update order of functions.
        setUpdateFunctionOrder( );
    }

    //! List of body objects, this list encompasses all environment object in the simulation.
    simulation_setup::NamedBodyMap bodyList_;


    //! list of identifiers for the numerically integrated states
    /*!
     * This map provides the list of identifiers for the numerically
     * integrated states. The type of integrated state (key) is defined for each reference
     * (value). Note that for the numerical integration of translational motion, the entry
     * in the pair will have a second entry that is empty (""), with the first entry defining
     * the body that is integrated.
     */
    std::map< IntegratedStateType, std::vector< std::pair< std::string, std::string > > >
    integratedStates_;

    //! List of time-dependent functions to call to update the environment.
    std::vector< boost::tuple< EnvironmentModelsToUpdate, std::string, boost::function< void( const double ) > > >
    updateFunctionVector_;

    //! List of time-dependent functions to call to reset the time of the environment (to NaN signal recomputation for next
    //! time step).
    std::vector< boost::tuple< EnvironmentModelsToUpdate, std::string, boost::function< void( ) > > > resetFunctionVector_;




    //! Predefined state history iterator for computational efficiency.
    typename std::unordered_map< IntegratedStateType, Eigen::Matrix< StateScalarType, Eigen::Dynamic, 1 > >::const_iterator
    integratedStateIterator_;


};

} // namespace propagators

} // namespace tudat

#endif // TUDAT_ENVIRONMENTUPDATER_H<|MERGE_RESOLUTION|>--- conflicted
+++ resolved
@@ -428,11 +428,7 @@
                             boost::function< void( const TimeType ) > stateSetFunction =
                                     boost::bind(
                                         &simulation_setup::Body
-<<<<<<< HEAD
                                             ::setStateFromEphemeris< StateScalarType, TimeType >,
-=======
-                                        ::setTemplatedStateFromEphemeris< StateScalarType, TimeType >,
->>>>>>> fe481137
                                         bodyList_.at( currentBodies.at( i ) ), _1 );
 
                             updateTimeFunctionList[ body_transational_state_update ].push_back(
