--- conflicted
+++ resolved
@@ -1,178 +1,176 @@
-/*    Copyright (c) 2010-2017, Delft University of Technology
- *    All rigths reserved
- *
- *    This file is part of the Tudat. Redistribution and use in source and
- *    binary forms, with or without modification, are permitted exclusively
- *    under the terms of the Modified BSD license. You should have received
- *    a copy of the license with this file. If not, please or visit:
- *    http://tudat.tudelft.nl/LICENSE.
- */
-
-#include "Tudat/Astrodynamics/OrbitDetermination/EstimatableParameters/estimatableParameter.h"
-
-namespace tudat
-{
-
-namespace estimatable_parameters
-{
-
-std::string getParameterTypeString( const EstimatebleParametersEnum parameterType )
-{
-    std::string parameterDescription;
-    switch( parameterType )
-    {
-    case initial_body_state:
-        parameterDescription = "translational state ";
-        break;
-    case gravitational_parameter:
-        parameterDescription = "gravitational parameter ";
-        break;
-    case constant_drag_coefficient:
-        parameterDescription = "constant drag coefficient ";
-        break;
-    case radiation_pressure_coefficient:
-        parameterDescription = "radiation pressure coefficient ";
-        break;
-    case spherical_harmonics_cosine_coefficient_block:
-        parameterDescription = "cosine spherical harmonic coefficient block ";
-        break;
-    case spherical_harmonics_sine_coefficient_block:
-        parameterDescription = "sine spherical harmonic coefficient block ";
-        break;
-    case constant_rotation_rate:
-        parameterDescription = "constant rotation rate ";
-        break;
-    case rotation_pole_position:
-        parameterDescription = "pole position ";
-        break;
-    case constant_additive_observation_bias:
-        parameterDescription = "absolute observation bias ";
-        break;
-    case constant_relative_observation_bias:
-        parameterDescription = "relative observation bias ";
-        break;
-    case ground_station_position:
-        parameterDescription = "ground station position ";
-        break;
-    default:
-        std::string errorMessage = "Error when getting parameter string, did not recognize parameter " +
-                boost::lexical_cast< std::string >( parameterType );
-        throw std::runtime_error( errorMessage );
-    }
-    return parameterDescription;
-}
-
-//! Function to determine whether the given parameter represents an initial dynamical state, or a static parameter.
-bool isParameterDynamicalPropertyInitialState( const EstimatebleParametersEnum parameterType )
-{
-    bool flag;
-    switch( parameterType )
-    {
-    case arc_wise_initial_body_state:
-        flag = true;
-        break;
-    case initial_body_state:
-        flag = true;
-        break;
-    default:
-        flag = false;
-        break;
-    }
-    return flag;
-}
-
-//! Function to determine whether the given (non-dynamical) parameter is a double or vector parameter.
-bool isDoubleParameter( const EstimatebleParametersEnum parameterType )
-{
-    bool isDoubleParameter;
-    switch( parameterType )
-    {
-    case gravitational_parameter:
-        isDoubleParameter = true;
-        break;
-    case constant_drag_coefficient:
-        isDoubleParameter = true;
-        break;
-    case radiation_pressure_coefficient:
-        isDoubleParameter = true;
-        break;
-    case spherical_harmonics_cosine_coefficient_block:
-        isDoubleParameter = false;
-        break;
-    case spherical_harmonics_sine_coefficient_block:
-        isDoubleParameter = false;
-        break;
-    case constant_rotation_rate:
-        isDoubleParameter = true;
-        break;
-    case rotation_pole_position:
-        isDoubleParameter = false;
-        break;
-    case constant_additive_observation_bias:
-        isDoubleParameter = false;
-        break;
-    case constant_relative_observation_bias:
-        isDoubleParameter = false;
-        break;
-<<<<<<< HEAD
-    case ppn_parameter_gamma:
-        isDoubleParameter = true;
-        break;
-    case ppn_parameter_beta:
-        isDoubleParameter = true;
-=======
-    case ground_station_position:
-        isDoubleParameter = false;
->>>>>>> 5031d74c
-        break;
-    default:
-        throw std::runtime_error( "Error, parameter type " + boost::lexical_cast< std::string >( parameterType ) +
-                                  " not found when getting parameter type" );
-    }
-    return isDoubleParameter;
-}
-
-//! Function to determine whether the given (non-dynamical) parameter influences a body's orientation.
-bool isParameterRotationMatrixProperty( const EstimatebleParametersEnum parameterType )
-{
-    bool flag;
-    switch( parameterType )
-    {
-    case constant_rotation_rate:
-        flag = true;
-        break;
-    case rotation_pole_position:
-        flag = true;
-        break;
-    default:
-        flag = false;
-        break;
-    }
-    return flag;
-}
-
-//! Function to determine whether the given parameter influences an observation link directly
-bool isParameterObservationLinkProperty( const EstimatebleParametersEnum parameterType )
-{
-    bool flag;
-    switch( parameterType )
-    {
-    case constant_additive_observation_bias:
-        flag = true;
-        break;
-    case constant_relative_observation_bias:
-        flag = true;
-        break;
-    default:
-        flag = false;
-        break;
-    }
-    return flag;
-}
-
-
-
-}
-
-}
-
+/*    Copyright (c) 2010-2017, Delft University of Technology
+ *    All rigths reserved
+ *
+ *    This file is part of the Tudat. Redistribution and use in source and
+ *    binary forms, with or without modification, are permitted exclusively
+ *    under the terms of the Modified BSD license. You should have received
+ *    a copy of the license with this file. If not, please or visit:
+ *    http://tudat.tudelft.nl/LICENSE.
+ */
+
+#include "Tudat/Astrodynamics/OrbitDetermination/EstimatableParameters/estimatableParameter.h"
+
+namespace tudat
+{
+
+namespace estimatable_parameters
+{
+
+std::string getParameterTypeString( const EstimatebleParametersEnum parameterType )
+{
+    std::string parameterDescription;
+    switch( parameterType )
+    {
+    case initial_body_state:
+        parameterDescription = "translational state ";
+        break;
+    case gravitational_parameter:
+        parameterDescription = "gravitational parameter ";
+        break;
+    case constant_drag_coefficient:
+        parameterDescription = "constant drag coefficient ";
+        break;
+    case radiation_pressure_coefficient:
+        parameterDescription = "radiation pressure coefficient ";
+        break;
+    case spherical_harmonics_cosine_coefficient_block:
+        parameterDescription = "cosine spherical harmonic coefficient block ";
+        break;
+    case spherical_harmonics_sine_coefficient_block:
+        parameterDescription = "sine spherical harmonic coefficient block ";
+        break;
+    case constant_rotation_rate:
+        parameterDescription = "constant rotation rate ";
+        break;
+    case rotation_pole_position:
+        parameterDescription = "pole position ";
+        break;
+    case constant_additive_observation_bias:
+        parameterDescription = "absolute observation bias ";
+        break;
+    case constant_relative_observation_bias:
+        parameterDescription = "relative observation bias ";
+        break;
+    case ground_station_position:
+        parameterDescription = "ground station position ";
+        break;
+    default:
+        std::string errorMessage = "Error when getting parameter string, did not recognize parameter " +
+                boost::lexical_cast< std::string >( parameterType );
+        throw std::runtime_error( errorMessage );
+    }
+    return parameterDescription;
+}
+
+//! Function to determine whether the given parameter represents an initial dynamical state, or a static parameter.
+bool isParameterDynamicalPropertyInitialState( const EstimatebleParametersEnum parameterType )
+{
+    bool flag;
+    switch( parameterType )
+    {
+    case arc_wise_initial_body_state:
+        flag = true;
+        break;
+    case initial_body_state:
+        flag = true;
+        break;
+    default:
+        flag = false;
+        break;
+    }
+    return flag;
+}
+
+//! Function to determine whether the given (non-dynamical) parameter is a double or vector parameter.
+bool isDoubleParameter( const EstimatebleParametersEnum parameterType )
+{
+    bool isDoubleParameter;
+    switch( parameterType )
+    {
+    case gravitational_parameter:
+        isDoubleParameter = true;
+        break;
+    case constant_drag_coefficient:
+        isDoubleParameter = true;
+        break;
+    case radiation_pressure_coefficient:
+        isDoubleParameter = true;
+        break;
+    case spherical_harmonics_cosine_coefficient_block:
+        isDoubleParameter = false;
+        break;
+    case spherical_harmonics_sine_coefficient_block:
+        isDoubleParameter = false;
+        break;
+    case constant_rotation_rate:
+        isDoubleParameter = true;
+        break;
+    case rotation_pole_position:
+        isDoubleParameter = false;
+        break;
+    case constant_additive_observation_bias:
+        isDoubleParameter = false;
+        break;
+    case constant_relative_observation_bias:
+        isDoubleParameter = false;
+        break;
+    case ppn_parameter_gamma:
+        isDoubleParameter = true;
+        break;
+    case ppn_parameter_beta:
+        isDoubleParameter = true;
+        break;
+    case ground_station_position:
+        isDoubleParameter = false;
+        break;
+    default:
+        throw std::runtime_error( "Error, parameter type " + boost::lexical_cast< std::string >( parameterType ) +
+                                  " not found when getting parameter type" );
+    }
+    return isDoubleParameter;
+}
+
+//! Function to determine whether the given (non-dynamical) parameter influences a body's orientation.
+bool isParameterRotationMatrixProperty( const EstimatebleParametersEnum parameterType )
+{
+    bool flag;
+    switch( parameterType )
+    {
+    case constant_rotation_rate:
+        flag = true;
+        break;
+    case rotation_pole_position:
+        flag = true;
+        break;
+    default:
+        flag = false;
+        break;
+    }
+    return flag;
+}
+
+//! Function to determine whether the given parameter influences an observation link directly
+bool isParameterObservationLinkProperty( const EstimatebleParametersEnum parameterType )
+{
+    bool flag;
+    switch( parameterType )
+    {
+    case constant_additive_observation_bias:
+        flag = true;
+        break;
+    case constant_relative_observation_bias:
+        flag = true;
+        break;
+    default:
+        flag = false;
+        break;
+    }
+    return flag;
+}
+
+
+
+}
+
+}
+