--- conflicted
+++ resolved
@@ -1,126 +1,122 @@
-/*    Copyright (c) 2010-2017, Delft University of Technology
- *    All rigths reserved
- *
- *    This file is part of the Tudat. Redistribution and use in source and
- *    binary forms, with or without modification, are permitted exclusively
- *    under the terms of the Modified BSD license. You should have received
- *    a copy of the license with this file. If not, please or visit:
- *    http://tudat.tudelft.nl/LICENSE.
- */
-
-#ifndef TUDAT_GROUNDSTATION_H
-#define TUDAT_GROUNDSTATION_H
-
-#include <boost/shared_ptr.hpp>
-
-#include <Eigen/Core>
-
-
-#include "Tudat/Astrodynamics/GroundStations/groundStationState.h"
-#include "Tudat/Astrodynamics/GroundStations/pointingAnglesCalculator.h"
-
-namespace tudat
-{
-
-namespace ground_stations
-{
-
-//! Class to store properties of a ground station (i.e. reference point with associated systems on a celestial body)
-class GroundStation
-{
-public:
-
-    //! Constructor
-    /*!
-     * Constructor
-     * \param stationState Object to define and compute the state of the ground station.
-     * \param pointingAnglesCalculator Object used to computed pointing angles (elevation, azimuth) to a given target from this
-     * ground station.
-     * \param stationId Name of the ground station
-     */
-    GroundStation( const boost::shared_ptr< GroundStationState > stationState,
-                   const boost::shared_ptr< PointingAnglesCalculator > pointingAnglesCalculator,
-                   const std::string& stationId ):
-        nominalStationState_( stationState ),  pointingAnglesCalculator_( pointingAnglesCalculator ), stationId_( stationId ){ }
-
-
-    //! Function that returns (at reference epoch) the state of the ground station
-    /*!
-     *  Function that returns (at reference epoch) the state of the ground station. State is computed by nominalStationState_
-     *  and cast to the required format by this function
-     *  \param time Time (in seconds since J2000) at which state is to be retrieved
-     *  \return State at requested time.
-     */
-    template< typename StateScalarType, typename TimeType >
-    Eigen::Matrix< StateScalarType, 6, 1 > getStateInPlanetFixedFrame( const TimeType& time )
-    {
-        return ( nominalStationState_->getCartesianStateInTime(
-                     static_cast< double >( time ), basic_astrodynamics::JULIAN_DAY_ON_J2000  ) ).
-                template cast< StateScalarType >( );
-    }
-
-    //! Function to return object to define and compute the state of the ground station.
-    /*!
-     * Function to return object to define and compute the state of the ground station.
-     * \return Object to define and compute the state of the ground station.
-     */
-    boost::shared_ptr< GroundStationState > getNominalStationState( )
-    {
-        return nominalStationState_;
-    }
-
-    //! Function to return name of the ground station
-    /*!
-     * Function to return name of the ground station
-     * \return Name of the ground station
-     */
-    std::string getStationId( )
-    {
-        return stationId_;
-    }
-
-    //! Function to return object used to computed pointing angles (elevation, azimuth) to a given target from this ground station.
-    /*!
-     * Function to object used to computed pointing angles (elevation, azimuth) to a given target from this ground station.
-     * \return Object used to computed pointing angles (elevation, azimuth) to a given target from this ground station.
-     */
-    boost::shared_ptr< PointingAnglesCalculator > getPointingAnglesCalculator( )
-    {
-        return pointingAnglesCalculator_;
-    }
-
-private:
-
-    //! Object to define and compute the state of the ground station.
-    boost::shared_ptr< GroundStationState > nominalStationState_;
-
-    //! Object used to computed pointing angles (elevation, azimuth) to a given target from this ground station.
-    boost::shared_ptr< PointingAnglesCalculator > pointingAnglesCalculator_;
-
-    //! Name of the ground station
-    std::string stationId_;
-};
-
-//! Function to check whether a target is visible from a ground station, based on minimum allowed elevation angle.
-/*!
-<<<<<<< HEAD
- * \Function to check whether a target is visible from a ground station, based on minimum allowed elevation angle, and the
-=======
- * Function to check whether a target is visible from a ground station, based on minimum allowed elevation angle, and the
->>>>>>> 7b3883a9
- * vector from ground station to target expressed in inertial coordinates
- * \param time Time at which visibility is to be checked.
- * \param targetRelativeState Inertial state vector from ground station to target
- * \param pointingAngleCalculator Object that computes the pointing angles (azimuth/elevation) for a given ground station
- * \param minimumElevationAngle Minimum elevation angle above which the target is considered 'visible'
- * \return True if target is visible, false if not.
- */
-bool isTargetInView(
-        const double time, const Eigen::Vector3d targetRelativeState,
-        const boost::shared_ptr< PointingAnglesCalculator > pointingAngleCalculator, const double minimumElevationAngle );
-
-
-} // namespace ground_stations
-} // namespace tudat
-
-#endif // TUDAT_GROUNDSTATION_H
+/*    Copyright (c) 2010-2017, Delft University of Technology
+ *    All rigths reserved
+ *
+ *    This file is part of the Tudat. Redistribution and use in source and
+ *    binary forms, with or without modification, are permitted exclusively
+ *    under the terms of the Modified BSD license. You should have received
+ *    a copy of the license with this file. If not, please or visit:
+ *    http://tudat.tudelft.nl/LICENSE.
+ */
+
+#ifndef TUDAT_GROUNDSTATION_H
+#define TUDAT_GROUNDSTATION_H
+
+#include <boost/shared_ptr.hpp>
+
+#include <Eigen/Core>
+
+
+#include "Tudat/Astrodynamics/GroundStations/groundStationState.h"
+#include "Tudat/Astrodynamics/GroundStations/pointingAnglesCalculator.h"
+
+namespace tudat
+{
+
+namespace ground_stations
+{
+
+//! Class to store properties of a ground station (i.e. reference point with associated systems on a celestial body)
+class GroundStation
+{
+public:
+
+    //! Constructor
+    /*!
+     * Constructor
+     * \param stationState Object to define and compute the state of the ground station.
+     * \param pointingAnglesCalculator Object used to computed pointing angles (elevation, azimuth) to a given target from this
+     * ground station.
+     * \param stationId Name of the ground station
+     */
+    GroundStation( const boost::shared_ptr< GroundStationState > stationState,
+                   const boost::shared_ptr< PointingAnglesCalculator > pointingAnglesCalculator,
+                   const std::string& stationId ):
+        nominalStationState_( stationState ),  pointingAnglesCalculator_( pointingAnglesCalculator ), stationId_( stationId ){ }
+
+
+    //! Function that returns (at reference epoch) the state of the ground station
+    /*!
+     *  Function that returns (at reference epoch) the state of the ground station. State is computed by nominalStationState_
+     *  and cast to the required format by this function
+     *  \param time Time (in seconds since J2000) at which state is to be retrieved
+     *  \return State at requested time.
+     */
+    template< typename StateScalarType, typename TimeType >
+    Eigen::Matrix< StateScalarType, 6, 1 > getStateInPlanetFixedFrame( const TimeType& time )
+    {
+        return ( nominalStationState_->getCartesianStateInTime(
+                     static_cast< double >( time ), basic_astrodynamics::JULIAN_DAY_ON_J2000  ) ).
+                template cast< StateScalarType >( );
+    }
+
+    //! Function to return object to define and compute the state of the ground station.
+    /*!
+     * Function to return object to define and compute the state of the ground station.
+     * \return Object to define and compute the state of the ground station.
+     */
+    boost::shared_ptr< GroundStationState > getNominalStationState( )
+    {
+        return nominalStationState_;
+    }
+
+    //! Function to return name of the ground station
+    /*!
+     * Function to return name of the ground station
+     * \return Name of the ground station
+     */
+    std::string getStationId( )
+    {
+        return stationId_;
+    }
+
+    //! Function to return object used to computed pointing angles (elevation, azimuth) to a given target from this ground station.
+    /*!
+     * Function to object used to computed pointing angles (elevation, azimuth) to a given target from this ground station.
+     * \return Object used to computed pointing angles (elevation, azimuth) to a given target from this ground station.
+     */
+    boost::shared_ptr< PointingAnglesCalculator > getPointingAnglesCalculator( )
+    {
+        return pointingAnglesCalculator_;
+    }
+
+private:
+
+    //! Object to define and compute the state of the ground station.
+    boost::shared_ptr< GroundStationState > nominalStationState_;
+
+    //! Object used to computed pointing angles (elevation, azimuth) to a given target from this ground station.
+    boost::shared_ptr< PointingAnglesCalculator > pointingAnglesCalculator_;
+
+    //! Name of the ground station
+    std::string stationId_;
+};
+
+//! Function to check whether a target is visible from a ground station, based on minimum allowed elevation angle.
+/*!
+ * Function to check whether a target is visible from a ground station, based on minimum allowed elevation angle, and the
+ * vector from ground station to target expressed in inertial coordinates
+ * \param time Time at which visibility is to be checked.
+ * \param targetRelativeState Inertial state vector from ground station to target
+ * \param pointingAngleCalculator Object that computes the pointing angles (azimuth/elevation) for a given ground station
+ * \param minimumElevationAngle Minimum elevation angle above which the target is considered 'visible'
+ * \return True if target is visible, false if not.
+ */
+bool isTargetInView(
+        const double time, const Eigen::Vector3d targetRelativeState,
+        const boost::shared_ptr< PointingAnglesCalculator > pointingAngleCalculator, const double minimumElevationAngle );
+
+
+} // namespace ground_stations
+} // namespace tudat
+
+#endif // TUDAT_GROUNDSTATION_H