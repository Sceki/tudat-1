--- conflicted
+++ resolved
@@ -125,51 +125,5 @@
     return listOfFileNamesWithPath_;
 }
 
-<<<<<<< HEAD
-//! -DOC
-void writeMatrixToFile( Eigen::MatrixXd matrixToWrite,
-                        std::string fileName,
-                        const int numberOfDigits  )
-{
-    std::ofstream outputFile_;
-
-    // Open output file.
-    outputFile_.open( fileName.c_str( ) );
-
-    for( int i = 0; i < matrixToWrite.rows( ); i++ )
-    {
-        for ( int j = 0;   j < matrixToWrite.cols( ); j++ )
-        {
-            // Print map data to file.
-            outputFile_.precision( numberOfDigits );
-            outputFile_ << matrixToWrite( i, j );
-            if( j != matrixToWrite.cols( ) - 1 )
-            {
-                outputFile_ <<" ";
-            }
-        }
-        outputFile_<<std::endl;
-    }
-
-    // Close output file.
-    outputFile_.close( );
-}
-
-//! -DOC
-void writeMatrixToFile( const Eigen::MatrixXd& matrixToWrite,
-                        const boost::filesystem::path& outputPath,
-                        const int numberOfDigits )
-{
-    // Check if output directory exists; create it if it doesn't.
-    if ( ! boost::filesystem::exists( outputPath.parent_path( ) ) )
-    {
-        boost::filesystem::create_directories( outputPath.parent_path( ) );
-    }
-    writeMatrixToFile( matrixToWrite, outputPath.string( ), numberOfDigits );
-}
-
-
-=======
->>>>>>> 38d9622c
 } // namespace input_output
 } // namespace tudat