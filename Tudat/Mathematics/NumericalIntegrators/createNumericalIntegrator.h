/*    Copyright (c) 2010-2017, Delft University of Technology
 *    All rigths reserved
 *
 *    This file is part of the Tudat. Redistribution and use in source and
 *    binary forms, with or without modification, are permitted exclusively
 *    under the terms of the Modified BSD license. You should have received
 *    a copy of the license with this file. If not, please or visit:
 *    http://tudat.tudelft.nl/LICENSE.
 */

#ifndef TUDAT_CREATENUMERICALINTEGRATOR_H
#define TUDAT_CREATENUMERICALINTEGRATOR_H

#include <boost/make_shared.hpp>
#include <memory>
#include <boost/lexical_cast.hpp>

#include "Tudat/Mathematics/NumericalIntegrators/bulirschStoerVariableStepsizeIntegrator.h"
#include "Tudat/Mathematics/NumericalIntegrators/numericalIntegrator.h"
#include "Tudat/Mathematics/NumericalIntegrators/rungeKutta4Integrator.h"
#include "Tudat/Mathematics/NumericalIntegrators/euler.h"
#include "Tudat/Mathematics/NumericalIntegrators/adamsBashforthMoultonIntegrator.h"
#include "Tudat/Mathematics/NumericalIntegrators/rungeKuttaVariableStepSizeIntegrator.h"

#include "Tudat/Mathematics/NumericalIntegrators/createNumericalIntegrator.h"

namespace tudat
{

namespace numerical_integrators
{

//! Enum to define available integrators.
enum AvailableIntegrators
{
    euler,
    rungeKutta4,
    rungeKuttaVariableStepSize,
    bulirschStoer,
    adamsBashforthMoulton
};

//! Class to define settings of numerical integrator
/*!
 *  Class to define settings of numerical integrator, for instance for use in numerical integration of equations of motion/
 *  variational equations. This class can be used for simple integrators such as fixed step RK and Euler. Integrators that
 *  require more settings to define have their own derived class (see below).
 */
template< typename IndependentVariableType = double >
class IntegratorSettings
{
public:

    //! Constructor
    /*!
     *  Constructor for integrator settings.
     *  \param integratorType Type of numerical integrator
     *  \param initialTime Start time (independent variable) of numerical integration.
     *  \param initialTimeStep Initial time (independent variable) step used in numerical integration. Adapted during integration
     *  for variable step size integrators.
     *  \param saveFrequency Frequency at which to save the numerical integrated states (in units of i.e. per n integration
     *  time steps, with n = saveFrequency).
     *  \param assessPropagationTerminationConditionDuringIntegrationSubsteps Whether the propagation termination
     *  conditions should be evaluated during the intermediate sub-steps of the integrator (`true`) or only at the end of
     *  each integration step (`false`).
     */
    IntegratorSettings( const AvailableIntegrators integratorType, const IndependentVariableType initialTime,
                        const IndependentVariableType initialTimeStep,
                        const int saveFrequency = 1,
                        const bool assessPropagationTerminationConditionDuringIntegrationSubsteps = false ) :
        integratorType_( integratorType ), initialTime_( initialTime ),
        initialTimeStep_( initialTimeStep ), saveFrequency_( saveFrequency ),
        assessPropagationTerminationConditionDuringIntegrationSubsteps_( assessPropagationTerminationConditionDuringIntegrationSubsteps )
    { }
    
    //! Virtual destructor.
    /*!
     *  Virtual destructor.
     */
    virtual ~IntegratorSettings( ) { }

    //! Type of numerical integrator
    /*!
     *  Type of numerical integrator, from enum of available integrators.
     */
    AvailableIntegrators integratorType_;

    //! Start time of numerical integration.
    /*!
     *  Start time (independent variable) of numerical integration.
     */
    IndependentVariableType initialTime_;

    //! Initial time step used in numerical integration
    /*!
     *  Initial time (independent variable) step used in numerical integration. Adapted during integration
     *  for variable step size integrators.
     */
    IndependentVariableType initialTimeStep_;

    //! Frequency which with to save numerical integration result.
    /*!
     *  Frequency at which to save the numerical integrated states (in units of i.e. per n integration
     *  time steps, with n = saveFrequency).
     */
    int saveFrequency_;

    //! Whether the propagation termination conditions should be evaluated during the intermediate sub-steps.
    /*!
     * Whether the propagation termination conditions should be evaluated during the intermediate updates
     * performed by the integrator to compute the quantities necessary to integrate the state to a new epoch.
     * The default value is false, so the propagation termination condition is only checked at the end of each
     * integration step.
     */
    bool assessPropagationTerminationConditionDuringIntegrationSubsteps_;

};

//! Base class to define settings of variable step RK numerical integrator.
/*!
 *  Base class to define settings of variable step RK numerical integrator. From this class, two classes are derived, to
 *  define the relative and absolute error tolerances. These can be defined as a scalar or as a vector.
 */
template< typename IndependentVariableType = double >
class RungeKuttaVariableStepSizeBaseSettings: public IntegratorSettings< IndependentVariableType >
{
public:

    //! Default constructor.
    /*!
     *  Constructor for variable step RK integrator base settings.
     *  \param initialTime Start time (independent variable) of numerical integration.
     *  \param initialTimeStep Initial time (independent variable) step used in numerical integration. Adapted during integration.
     *  \param coefficientSet Coefficient set (butcher tableau) to use in integration.
     *  \param minimumStepSize Minimum step size for integration. Integration stops (exception thrown) if time step
     *      comes below this value.
     *  \param maximumStepSize Maximum step size for integration.
     *  \param saveFrequency Frequency at which to save the numerical integrated states (in units of i.e. per n integration
     *      time steps, with n = saveFrequency).
     *  \param assessPropagationTerminationConditionDuringIntegrationSubsteps Whether the propagation termination
     *      conditions should be evaluated during the intermediate sub-steps of the integrator (`true`) or only at the end of
     *      each integration step (`false`).
     *  \param safetyFactorForNextStepSize Safety factor for step size control.
     *  \param maximumFactorIncreaseForNextStepSize Maximum increase factor in time step in subsequent iterations.
     *  \param minimumFactorDecreaseForNextStepSize Minimum decrease factor in time step in subsequent iterations.
     */
    RungeKuttaVariableStepSizeBaseSettings(
            const bool areTolerancesDefinedAsScalar,
            const IndependentVariableType initialTime,
            const IndependentVariableType initialTimeStep,
            const numerical_integrators::RungeKuttaCoefficients::CoefficientSets coefficientSet,
            const IndependentVariableType minimumStepSize, const IndependentVariableType maximumStepSize,
            const int saveFrequency = 1,
            const bool assessPropagationTerminationConditionDuringIntegrationSubsteps = false,
            const IndependentVariableType safetyFactorForNextStepSize = 0.8,
            const IndependentVariableType maximumFactorIncreaseForNextStepSize = 4.0,
            const IndependentVariableType minimumFactorDecreaseForNextStepSize = 0.1 ) :
        IntegratorSettings< IndependentVariableType >(
            rungeKuttaVariableStepSize, initialTime, initialTimeStep, saveFrequency,
            assessPropagationTerminationConditionDuringIntegrationSubsteps ),
        areTolerancesDefinedAsScalar_( areTolerancesDefinedAsScalar ), coefficientSet_( coefficientSet ),
        minimumStepSize_( minimumStepSize ), maximumStepSize_( maximumStepSize ),
        safetyFactorForNextStepSize_( safetyFactorForNextStepSize ),
        maximumFactorIncreaseForNextStepSize_( maximumFactorIncreaseForNextStepSize ),
        minimumFactorDecreaseForNextStepSize_( minimumFactorDecreaseForNextStepSize )
    { }

    //! Virtual destructor.
    /*!
     *  Virtual destructor.
     */
    virtual ~RungeKuttaVariableStepSizeBaseSettings( ) { }

    //! Boolean denoting whether integration error tolerances are defined as a scalar (or vector).
    bool areTolerancesDefinedAsScalar_;

    //! Type of numerical integrator (must be an RK variable step type).
    numerical_integrators::RungeKuttaCoefficients::CoefficientSets coefficientSet_;

    //! Minimum step size for integration.
    /*!
     *  Minimum step size for integration. Integration stops (exception thrown) if time step comes below this value.
     */
    IndependentVariableType minimumStepSize_;

    //! Maximum step size for integration.
    IndependentVariableType maximumStepSize_;

    //! Safety factor for step size control
    IndependentVariableType safetyFactorForNextStepSize_;

    //! Maximum increase factor in time step in subsequent iterations.
    IndependentVariableType maximumFactorIncreaseForNextStepSize_;

    //! Minimum decrease factor in time step in subsequent iterations.
    IndependentVariableType minimumFactorDecreaseForNextStepSize_;

};

//! Class to define settings of variable step RK numerical integrator with scalar tolerances.
/*!
 *  Class to define settings of variable step RK numerical integrator with scalar tolerances.
 */
template< typename IndependentVariableType = double >
class RungeKuttaVariableStepSizeSettingsScalarTolerances: public RungeKuttaVariableStepSizeBaseSettings< IndependentVariableType >
{
public:

    //! Default constructor.
    /*!
     *  Constructor for variable step RK integrator settings with scalar tolerances.
     *  \param initialTime Start time (independent variable) of numerical integration.
     *  \param initialTimeStep Initial time (independent variable) step used in numerical integration. Adapted during integration.
     *  \param coefficientSet Coefficient set (butcher tableau) to use in integration.
     *  \param minimumStepSize Minimum step size for integration. Integration stops (exception thrown) if time step
     *      comes below this value.
     *  \param maximumStepSize Maximum step size for integration.
     *  \param relativeErrorTolerance Relative error tolerance for step size control, expressed as a scalar.
     *  \param absoluteErrorTolerance Absolute error tolerance for step size control, expressed as a scalar.
     *  \param saveFrequency Frequency at which to save the numerical integrated states (in units of i.e. per n integration
     *      time steps, with n = saveFrequency).
     *  \param assessPropagationTerminationConditionDuringIntegrationSubsteps Whether the propagation termination
     *      conditions should be evaluated during the intermediate sub-steps of the integrator (`true`) or only at the end of
     *      each integration step (`false`).
     *  \param safetyFactorForNextStepSize Safety factor for step size control.
     *  \param maximumFactorIncreaseForNextStepSize Maximum increase factor in time step in subsequent iterations.
     *  \param minimumFactorDecreaseForNextStepSize Minimum decrease factor in time step in subsequent iterations.
     */
    RungeKuttaVariableStepSizeSettingsScalarTolerances(
            const IndependentVariableType initialTime,
            const IndependentVariableType initialTimeStep,
            const numerical_integrators::RungeKuttaCoefficients::CoefficientSets coefficientSet,
            const IndependentVariableType minimumStepSize, const IndependentVariableType maximumStepSize,
            const IndependentVariableType relativeErrorTolerance = 1.0E-12,
            const IndependentVariableType absoluteErrorTolerance = 1.0E-12,
            const int saveFrequency = 1,
            const bool assessPropagationTerminationConditionDuringIntegrationSubsteps = false,
            const IndependentVariableType safetyFactorForNextStepSize = 0.8,
            const IndependentVariableType maximumFactorIncreaseForNextStepSize = 4.0,
            const IndependentVariableType minimumFactorDecreaseForNextStepSize = 0.1 ) :
        RungeKuttaVariableStepSizeBaseSettings< IndependentVariableType >(
            true, initialTime, initialTimeStep, coefficientSet, minimumStepSize, maximumStepSize, saveFrequency,
            assessPropagationTerminationConditionDuringIntegrationSubsteps, safetyFactorForNextStepSize,
            maximumFactorIncreaseForNextStepSize, minimumFactorDecreaseForNextStepSize ),
        relativeErrorTolerance_( relativeErrorTolerance ), absoluteErrorTolerance_( absoluteErrorTolerance )
    { }

    //! Constructor.
    /*!
     *  Constructor for variable step RK integrator settings with scalar tolerances (also requires the input of the integratorType,
     *  which has to be rungeKyttaVariableStepSize by definition).
     *  \param integratorType Type of numerical integrator.
     *  \param initialTime Start time (independent variable) of numerical integration.
     *  \param initialTimeStep Initial time (independent variable) step used in numerical integration. Adapted during integration.
     *  \param coefficientSet Coefficient set (butcher tableau) to use in integration.
     *  \param minimumStepSize Minimum step size for integration. Integration stops (exception thrown) if time step
     *      comes below this value.
     *  \param maximumStepSize Maximum step size for integration.
     *  \param relativeErrorTolerance Relative error tolerance for step size control, expressed as a scalar.
     *  \param absoluteErrorTolerance Absolute error tolerance for step size control, expressed as a scalar.
     *  \param saveFrequency Frequency at which to save the numerical integrated states (in units of i.e. per n integration
     *      time steps, with n = saveFrequency).
     *  \param assessPropagationTerminationConditionDuringIntegrationSubsteps Whether the propagation termination
     *      conditions should be evaluated during the intermediate sub-steps of the integrator (`true`) or only at the end of
     *      each integration step (`false`).
     *  \param safetyFactorForNextStepSize Safety factor for step size control.
     *  \param maximumFactorIncreaseForNextStepSize Maximum increase factor in time step in subsequent iterations.
     *  \param minimumFactorDecreaseForNextStepSize Minimum decrease factor in time step in subsequent iterations.
     */
    RungeKuttaVariableStepSizeSettingsScalarTolerances(
            const AvailableIntegrators integratorType,
            const IndependentVariableType initialTime,
            const IndependentVariableType initialTimeStep,
            const numerical_integrators::RungeKuttaCoefficients::CoefficientSets coefficientSet,
            const IndependentVariableType minimumStepSize, const IndependentVariableType maximumStepSize,
            const IndependentVariableType relativeErrorTolerance = 1.0E-12,
            const IndependentVariableType absoluteErrorTolerance = 1.0E-12,
            const int saveFrequency = 1,
            const bool assessPropagationTerminationConditionDuringIntegrationSubsteps = false,
            const IndependentVariableType safetyFactorForNextStepSize = 0.8,
            const IndependentVariableType maximumFactorIncreaseForNextStepSize = 4.0,
            const IndependentVariableType minimumFactorDecreaseForNextStepSize = 0.1 ) :
        RungeKuttaVariableStepSizeSettingsScalarTolerances(
            initialTime, initialTimeStep, coefficientSet, minimumStepSize, maximumStepSize,
            relativeErrorTolerance, absoluteErrorTolerance, saveFrequency,
            assessPropagationTerminationConditionDuringIntegrationSubsteps, safetyFactorForNextStepSize,
            maximumFactorIncreaseForNextStepSize, minimumFactorDecreaseForNextStepSize )
    {
        // Give error if integrator type is wrong
        if ( integratorType != rungeKuttaVariableStepSize )
        {
            throw std::runtime_error( "Error while creating numerical integrator. The integrator settings are of class "
                                      "RungeKuttaVariableStepSizeSettingsScalarTolerances, but the input integrator type is not of type "
                                      "rungeKuttaVariableStepSize." );
        }

        // Warn of different constructor
        std::cerr << "Warning in numerical integrator. The Runge-Kutta variable step size integrator settings no longer require the "
                     "input of the integrator type, i.e., rungeKuttaVariableStepSize. You can thus safely remove the first input, especially "
                     "if you do not want this warning to show up again. Note that this constructor will be removed in a "
                     "future release." << std::endl;
    }

    //! Destructor.
    /*!
     *  Destructor.
     */
    ~RungeKuttaVariableStepSizeSettingsScalarTolerances( ) { }

    //! Relative error tolerance for step size control.
    IndependentVariableType relativeErrorTolerance_;

    //! Absolute error tolerance for step size control.
    IndependentVariableType absoluteErrorTolerance_;

};

//! Alias for variable step RK numerical integrator with scalar tolerances (added for compatibility with old code).
template< typename IndependentVariableType = double >
using RungeKuttaVariableStepSizeSettings = RungeKuttaVariableStepSizeSettingsScalarTolerances< IndependentVariableType >;

//! Class to define settings of variable step RK numerical integrator with vector tolerances.
/*!
 *  Class to define settings of variable step RK numerical integrator with vector tolerances.
 */
template< typename IndependentVariableType = double, typename DependentVariableType = Eigen::VectorXd >
class RungeKuttaVariableStepSizeSettingsVectorTolerances: public RungeKuttaVariableStepSizeBaseSettings< IndependentVariableType >
{
public:

    //! Default constructor.
    /*!
     *  Constructor for variable step RK integrator settings with vector tolerances.
     *  \param initialTime Start time (independent variable) of numerical integration.
     *  \param initialTimeStep Initial time (independent variable) step used in numerical integration. Adapted during integration.
     *  \param coefficientSet Coefficient set (butcher tableau) to use in integration.
     *  \param minimumStepSize Minimum step size for integration. Integration stops (exception thrown) if time step
     *      comes below this value.
     *  \param maximumStepSize Maximum step size for integration.
     *  \param relativeErrorTolerance Relative error tolerance for step size control, expressed as a vector.
     *  \param absoluteErrorTolerance Absolute error tolerance for step size control, expressed as a vector.
     *  \param saveFrequency Frequency at which to save the numerical integrated states (in units of i.e. per n integration
     *      time steps, with n = saveFrequency).
     *  \param assessPropagationTerminationConditionDuringIntegrationSubsteps Whether the propagation termination
     *      conditions should be evaluated during the intermediate sub-steps of the integrator (`true`) or only at the end of
     *      each integration step (`false`).
     *  \param safetyFactorForNextStepSize Safety factor for step size control.
     *  \param maximumFactorIncreaseForNextStepSize Maximum increase factor in time step in subsequent iterations.
     *  \param minimumFactorDecreaseForNextStepSize Minimum decrease factor in time step in subsequent iterations.
     */
    RungeKuttaVariableStepSizeSettingsVectorTolerances(
            const IndependentVariableType initialTime,
            const IndependentVariableType initialTimeStep,
            const numerical_integrators::RungeKuttaCoefficients::CoefficientSets coefficientSet,
            const IndependentVariableType minimumStepSize, const IndependentVariableType maximumStepSize,
            const DependentVariableType& relativeErrorTolerance,
            const DependentVariableType& absoluteErrorTolerance,
            const int saveFrequency = 1,
            const bool assessPropagationTerminationConditionDuringIntegrationSubsteps = false,
            const IndependentVariableType safetyFactorForNextStepSize = 0.8,
            const IndependentVariableType maximumFactorIncreaseForNextStepSize = 4.0,
            const IndependentVariableType minimumFactorDecreaseForNextStepSize = 0.1 ) :
        RungeKuttaVariableStepSizeBaseSettings< IndependentVariableType >(
            false, initialTime, initialTimeStep, coefficientSet, minimumStepSize, maximumStepSize, saveFrequency,
            assessPropagationTerminationConditionDuringIntegrationSubsteps, safetyFactorForNextStepSize,
            maximumFactorIncreaseForNextStepSize, minimumFactorDecreaseForNextStepSize ),
        relativeErrorTolerance_( relativeErrorTolerance ), absoluteErrorTolerance_( absoluteErrorTolerance )
    { }

    //! Destructor.
    /*!
     *  Destructor.
     */
    ~RungeKuttaVariableStepSizeSettingsVectorTolerances( ) { }

    //! Relative error tolerance for step size control.
    DependentVariableType relativeErrorTolerance_;

    //! Absolute error tolerance for step size control.
    DependentVariableType absoluteErrorTolerance_;

};

template< typename IndependentVariableType = double >
class BulirschStoerIntegratorSettings: public IntegratorSettings< IndependentVariableType >
{
public:

    //! Constructor.
    /*!
     *  Constructor for variable step RK integrator settings.
     *  \param initialTime Start time (independent variable) of numerical integration.
     *  \param initialTimeStep Initial time (independent variable) step used in numerical integration. Adapted during integration.
     *  \param extrapolationSequence Type of sequence that is to be used for Bulirsch-Stoer integrator.
     *  \param maximumNumberOfSteps Number of entries in the sequence, e.g. number of integrations used for a single
     *      extrapolation.
     *  \param minimumStepSize Minimum step size for integration. Integration stops (exception thrown) if time step
     *      comes below this value.
     *  \param maximumStepSize Maximum step size for integration.
     *  \param relativeErrorTolerance Relative error tolerance for step size control.
     *  \param absoluteErrorTolerance Absolute error tolerance for step size control.
     *  \param saveFrequency Frequency at which to save the numerical integrated states (in units of i.e. per n integration
     *      time steps, with n = saveFrequency).
     *  \param assessPropagationTerminationConditionDuringIntegrationSubsteps Whether the propagation termination
     *      conditions should be evaluated during the intermediate sub-steps of the integrator (`true`) or only at the end of
     *      each integration step (`false`).
     *  \param safetyFactorForNextStepSize Safety factor for step size control.
     *  \param maximumFactorIncreaseForNextStepSize Maximum increase factor in time step in subsequent iterations.
     *  \param minimumFactorDecreaseForNextStepSize Minimum decrease factor in time step in subsequent iterations.
     */
    BulirschStoerIntegratorSettings(
            const IndependentVariableType initialTime,
            const IndependentVariableType initialTimeStep,
            const ExtrapolationMethodStepSequences extrapolationSequence,
            const unsigned int maximumNumberOfSteps,
            const IndependentVariableType minimumStepSize, const IndependentVariableType maximumStepSize,
            const IndependentVariableType relativeErrorTolerance = 1.0E-12,
            const IndependentVariableType absoluteErrorTolerance = 1.0E-12,
            const int saveFrequency = 1,
            const bool assessPropagationTerminationConditionDuringIntegrationSubsteps = false,
            const IndependentVariableType safetyFactorForNextStepSize = 0.7,
            const IndependentVariableType maximumFactorIncreaseForNextStepSize = 10.0,
            const IndependentVariableType minimumFactorDecreaseForNextStepSize = 0.1 ):
        IntegratorSettings< IndependentVariableType >(
            bulirschStoer, initialTime, initialTimeStep, saveFrequency,
            assessPropagationTerminationConditionDuringIntegrationSubsteps ),
        extrapolationSequence_( extrapolationSequence ), maximumNumberOfSteps_( maximumNumberOfSteps ),
        minimumStepSize_( minimumStepSize ), maximumStepSize_( maximumStepSize ),
        relativeErrorTolerance_( relativeErrorTolerance ), absoluteErrorTolerance_( absoluteErrorTolerance ),
        safetyFactorForNextStepSize_( safetyFactorForNextStepSize ),
        maximumFactorIncreaseForNextStepSize_( maximumFactorIncreaseForNextStepSize ),
        minimumFactorDecreaseForNextStepSize_( minimumFactorDecreaseForNextStepSize ){ }

    //! Destructor.
    /*!
     *  Destructor.
     */
    ~BulirschStoerIntegratorSettings( ){ }

    //! Type of sequence that is to be used for Bulirsch-Stoer integrator
    ExtrapolationMethodStepSequences extrapolationSequence_;

    //! Number of entries in the sequence, e.g. number of integrations used for a single extrapolation.
    unsigned int maximumNumberOfSteps_;

    //! Minimum step size for integration.
    /*!
     *  Minimum step size for integration. Integration stops (exception thrown) if time step comes below this value.
     */
    const IndependentVariableType minimumStepSize_;

    //! Maximum step size for integration.
    const IndependentVariableType maximumStepSize_;

    //! Relative error tolerance for step size control
    const IndependentVariableType relativeErrorTolerance_;

    //! Absolute error tolerance for step size control
    const IndependentVariableType absoluteErrorTolerance_;

    //! Safety factor for step size control
    const IndependentVariableType safetyFactorForNextStepSize_;

    //! Maximum increase factor in time step in subsequent iterations.
    const IndependentVariableType maximumFactorIncreaseForNextStepSize_;

    //! Minimum decrease factor in time step in subsequent iterations.
    const IndependentVariableType minimumFactorDecreaseForNextStepSize_;

};

//! Class to define settings of variable step ABAM numerical integrator
/*!
 *  Class to define settings of variable step ABAM  numerical integrator,
 *  for instance for use in numerical integration of equations of motion/
 *  variational equations.
 */
template< typename IndependentVariableType = double >
class AdamsBashforthMoultonSettings: public IntegratorSettings< IndependentVariableType >
{
public:

    //! Constructor
    /*!
     *  Constructor for variable step RK integrator settings.
     *  \param initialTime Start time (independent variable) of numerical integration.
     *  \param initialTimeStep Initial time (independent variable) step used in numerical integration. Adapted during integration.
     *  \param minimumStepSize Minimum step size for integration. Integration stops (exception thrown) if time step
     *      comes below this value.
     *  \param maximumStepSize Maximum step size for integration.
     *  \param relativeErrorTolerance Relative error tolerance for step size control.
     *  \param absoluteErrorTolerance Absolute error tolerance for step size control.
     *  \param minimumOrder Minimum order of integrator (default 6).
     *  \param maximumOrder Maximum order of integrator (default 11).
     *  \param saveFrequency Frequency at which to save the numerical integrated states (in units of i.e. per n integration
     *      time steps, with n = saveFrequency).
     *  \param assessPropagationTerminationConditionDuringIntegrationSubsteps Whether the propagation termination
     *      conditions should be evaluated during the intermediate sub-steps of the integrator (`true`) or only at the end of
     *      each integration step (`false`).
     *  \param bandwidth Maximum error factor for doubling the stepsize (default: 200).
     */
    AdamsBashforthMoultonSettings(
            const IndependentVariableType initialTime,
            const IndependentVariableType initialTimeStep,
            const IndependentVariableType minimumStepSize,
            const IndependentVariableType maximumStepSize,
            const IndependentVariableType relativeErrorTolerance = 1.0E-12,
            const IndependentVariableType absoluteErrorTolerance = 1.0E-12,
            const int minimumOrder = 6,
            const int maximumOrder = 11,
            const int saveFrequency = 1,
            const bool assessPropagationTerminationConditionDuringIntegrationSubsteps = false,
            const IndependentVariableType bandwidth = 200. ):
        IntegratorSettings< IndependentVariableType >(
            adamsBashforthMoulton, initialTime, initialTimeStep, saveFrequency,
            assessPropagationTerminationConditionDuringIntegrationSubsteps ),
        minimumStepSize_( minimumStepSize ), maximumStepSize_( maximumStepSize ),
        relativeErrorTolerance_( relativeErrorTolerance ), absoluteErrorTolerance_( absoluteErrorTolerance ),
        minimumOrder_( minimumOrder ), maximumOrder_( maximumOrder ),
        bandwidth_( bandwidth ) { }

    //! Destructor
    /*!
     *  Destructor
     */
    ~AdamsBashforthMoultonSettings( ){ }

    //! Minimum step size for integration.
    /*!
     *  Minimum step size for integration. Integration stops (exception thrown) if time step comes below this value.
     */
    IndependentVariableType minimumStepSize_;

    //! Maximum step size for integration.
    IndependentVariableType maximumStepSize_;

    //! Relative error tolerance for step size control
    IndependentVariableType relativeErrorTolerance_;

    //! Absolute error tolerance for step size control
    IndependentVariableType absoluteErrorTolerance_;

    //! Minimum order of integrator
    const int minimumOrder_;

    //! Maximum order of integrator
    const int maximumOrder_;

    //! Safety factor for step size control
    IndependentVariableType bandwidth_;

};

//! Function to create a numerical integrator.
/*!
 *  Function to create a numerical integrator from given integrator settings, state derivative function and initial state.
 *  \param stateDerivativeFunction Function returning the state derivative from current time and state.
 *  \param initialState Initial state for numerical integration.
 *  \param integratorSettings Settings for numerical integrator.
 *  \return Numerical integrator object.
 */
template< typename IndependentVariableType, typename DependentVariableType,
          typename IndependentVariableStepType = IndependentVariableType >
std::shared_ptr< numerical_integrators::NumericalIntegrator< IndependentVariableType, DependentVariableType,
DependentVariableType, IndependentVariableStepType > > createIntegrator(
        std::function< DependentVariableType(
            const IndependentVariableType, const DependentVariableType& ) > stateDerivativeFunction,
        const DependentVariableType initialState,
<<<<<<< HEAD
        boost::shared_ptr< IntegratorSettings< IndependentVariableType > > integratorSettings )
{
    // Declare eventual output
    boost::shared_ptr< NumericalIntegrator
=======
        std::shared_ptr< IntegratorSettings< IndependentVariableType > > integratorSettings )
{    
    std::shared_ptr< NumericalIntegrator
>>>>>>> 8eadc205
            < IndependentVariableType, DependentVariableType, DependentVariableType, IndependentVariableStepType > > integrator;

    // Retrieve requested type of integrator
    switch( integratorSettings->integratorType_ )
    {
    case euler:
    {
        // Create Euler integrator
        integrator = std::make_shared< EulerIntegrator
                < IndependentVariableType, DependentVariableType, DependentVariableType, IndependentVariableStepType > >
                ( stateDerivativeFunction, integratorSettings->initialTime_, initialState ) ;
        break;
    }
    case rungeKutta4:
    {
        // Create Runge-Kutta 4 integrator
        integrator = std::make_shared< RungeKutta4Integrator
                < IndependentVariableType, DependentVariableType, DependentVariableType, IndependentVariableStepType > >
                ( stateDerivativeFunction, integratorSettings->initialTime_, initialState ) ;
        break;
    }
    case rungeKuttaVariableStepSize:
    {
<<<<<<< HEAD
        // Cast integrator
        boost::shared_ptr< RungeKuttaVariableStepSizeBaseSettings< IndependentVariableType > >
                variableStepIntegratorSettings = boost::dynamic_pointer_cast< RungeKuttaVariableStepSizeBaseSettings<
                IndependentVariableType > >( integratorSettings );

        // Check input consistency
        if ( variableStepIntegratorSettings == nullptr )
=======
        // Check input consistency
        std::shared_ptr< RungeKuttaVariableStepSizeSettings< IndependentVariableType > > variableStepIntegratorSettings =
                std::dynamic_pointer_cast< RungeKuttaVariableStepSizeSettings< IndependentVariableType > >(
                    integratorSettings );
        if( variableStepIntegratorSettings == nullptr )

>>>>>>> 8eadc205
        {
            throw std::runtime_error( "Error, type of integrator settings (rungeKuttaVariableStepSize) not compatible with "
                                      "selected integrator (derived class of IntegratorSettings must be "
                                      "RungeKuttaVariableStepSizeBaseSettings for this type)." );
        }

        // Get requested RK coefficients
        RungeKuttaCoefficients coefficients = RungeKuttaCoefficients::get( variableStepIntegratorSettings->coefficientSet_ );

        // Check which constructor is being used
        if ( variableStepIntegratorSettings->areTolerancesDefinedAsScalar_ )
        {
            // Settings with scalar tolerances
            boost::shared_ptr< RungeKuttaVariableStepSizeSettingsScalarTolerances< IndependentVariableType > >
                    scalarTolerancesIntegratorSettings = boost::dynamic_pointer_cast<
                    RungeKuttaVariableStepSizeSettingsScalarTolerances< IndependentVariableType > >( variableStepIntegratorSettings );

            // Check input consistency
            if ( scalarTolerancesIntegratorSettings == nullptr )
            {
                throw std::runtime_error( "Error while creating Runge-Kutta variable step size integrator. Input class must be of "
                                          "RungeKuttaVariableStepSizeSettingsScalarTolerances type." );
            }

            // Create Runge-Kutta integrator with scalar tolerances
            integrator = boost::make_shared< RungeKuttaVariableStepSizeIntegrator
                    < IndependentVariableType, DependentVariableType, DependentVariableType, IndependentVariableStepType > >
                    ( coefficients, stateDerivativeFunction, integratorSettings->initialTime_, initialState,
                      static_cast< IndependentVariableStepType >( scalarTolerancesIntegratorSettings->minimumStepSize_ ),
                      static_cast< IndependentVariableStepType >( scalarTolerancesIntegratorSettings->maximumStepSize_ ),
                      static_cast< typename DependentVariableType::Scalar >( scalarTolerancesIntegratorSettings->relativeErrorTolerance_ ),
                      static_cast< typename DependentVariableType::Scalar >( scalarTolerancesIntegratorSettings->absoluteErrorTolerance_ ),
                      static_cast< IndependentVariableStepType >( scalarTolerancesIntegratorSettings->safetyFactorForNextStepSize_ ),
                      static_cast< IndependentVariableStepType >( scalarTolerancesIntegratorSettings->maximumFactorIncreaseForNextStepSize_ ),
                      static_cast< IndependentVariableStepType >( scalarTolerancesIntegratorSettings->minimumFactorDecreaseForNextStepSize_ ) );
        }
        else
        {
            // Settings with vector tolerances
            boost::shared_ptr< RungeKuttaVariableStepSizeSettingsVectorTolerances< IndependentVariableType, DependentVariableType > >
                    vectorTolerancesIntegratorSettings = boost::dynamic_pointer_cast<
                    RungeKuttaVariableStepSizeSettingsVectorTolerances< IndependentVariableType, DependentVariableType > >(
                        variableStepIntegratorSettings );

            // Check input consistency
            if ( vectorTolerancesIntegratorSettings == nullptr )
            {
                throw std::runtime_error( "Error while creating Runge-Kutta variable step size integrator. Input class must be of "
                                          "RungeKuttaVariableStepSizeSettingsVectorTolerances type." );
            }

            // Check that sizes of tolerances and initial state match
            DependentVariableType relativeErrorTolerance = vectorTolerancesIntegratorSettings->relativeErrorTolerance_.template cast<
                    typename DependentVariableType::Scalar >( );
            DependentVariableType absoluteErrorTolerance = vectorTolerancesIntegratorSettings->absoluteErrorTolerance_.template cast<
                    typename DependentVariableType::Scalar >( );
            if ( ( relativeErrorTolerance.rows( ) != initialState.rows( ) ) ||
                 ( relativeErrorTolerance.cols( ) != initialState.cols( ) ) ||
                 ( absoluteErrorTolerance.rows( ) != initialState.rows( ) ) ||
                 ( absoluteErrorTolerance.cols( ) != initialState.cols( ) ) )
            {
                throw std::runtime_error( "Error while creating Runge-Kutta variable step size integrator. The sizes of the "
                                          "relative and absolute tolerance vectors do not match the size of the initial state. "
                                          "This could be the case if you are propagating more than just one state, e.g., translational "
                                          "and/or rotational dynamics and mass, or more than one body." );
            }

<<<<<<< HEAD
            // Create Runge-Kutta integrator with vector tolerances
            integrator = boost::make_shared< RungeKuttaVariableStepSizeIntegrator
=======
            // Create Runge-Kutta integrator.
            integrator = std::make_shared<
                    RungeKuttaVariableStepSizeIntegrator
>>>>>>> 8eadc205
                    < IndependentVariableType, DependentVariableType, DependentVariableType, IndependentVariableStepType > >
                    ( coefficients, stateDerivativeFunction, integratorSettings->initialTime_, initialState,
                      static_cast< IndependentVariableStepType >( vectorTolerancesIntegratorSettings->minimumStepSize_ ),
                      static_cast< IndependentVariableStepType >( vectorTolerancesIntegratorSettings->maximumStepSize_ ),
                      relativeErrorTolerance, absoluteErrorTolerance,
                      static_cast< IndependentVariableStepType >( vectorTolerancesIntegratorSettings->safetyFactorForNextStepSize_ ),
                      static_cast< IndependentVariableStepType >( vectorTolerancesIntegratorSettings->maximumFactorIncreaseForNextStepSize_ ),
                      static_cast< IndependentVariableStepType >( vectorTolerancesIntegratorSettings->minimumFactorDecreaseForNextStepSize_ ) );
        }
        break;
    }
    case bulirschStoer:
    {
        // Check input consistency
<<<<<<< HEAD
        boost::shared_ptr< BulirschStoerIntegratorSettings< IndependentVariableType > > bulirschStoerIntegratorSettings =
                boost::dynamic_pointer_cast< BulirschStoerIntegratorSettings< IndependentVariableType > >(
                    integratorSettings );

        // Check that integrator type has been cast properly
        if ( bulirschStoerIntegratorSettings == NULL )
=======
        std::shared_ptr< BulirschStoerIntegratorSettings< IndependentVariableType > > bulirschStoerIntegratorSettings =
                std::dynamic_pointer_cast< BulirschStoerIntegratorSettings< IndependentVariableType > >(
                    integratorSettings );
        if( bulirschStoerIntegratorSettings == nullptr )
>>>>>>> 8eadc205
        {
            throw std::runtime_error( "Error, type of integrator settings (bulirschStoer) not compatible with "
                                      "selected integrator (derived class of IntegratorSettings must be BulirschStoerIntegratorSettings "
                                      "for this type)." );
        }
        else
        {
<<<<<<< HEAD
            integrator = boost::make_shared< BulirschStoerVariableStepSizeIntegrator
=======
            integrator = std::make_shared<
                    BulirschStoerVariableStepSizeIntegrator
>>>>>>> 8eadc205
                    < IndependentVariableType, DependentVariableType, DependentVariableType, IndependentVariableStepType > >
                    ( getBulirschStoerStepSequence( bulirschStoerIntegratorSettings->extrapolationSequence_,
                                                    bulirschStoerIntegratorSettings->maximumNumberOfSteps_ ),
                      stateDerivativeFunction, integratorSettings->initialTime_, initialState,
                      static_cast< IndependentVariableStepType >( bulirschStoerIntegratorSettings->minimumStepSize_ ),
                      static_cast< IndependentVariableStepType >( bulirschStoerIntegratorSettings->maximumStepSize_ ),
                      bulirschStoerIntegratorSettings->relativeErrorTolerance_,
                      bulirschStoerIntegratorSettings->absoluteErrorTolerance_,
                      static_cast< IndependentVariableStepType >( bulirschStoerIntegratorSettings->safetyFactorForNextStepSize_ ),
                      static_cast< IndependentVariableStepType >( bulirschStoerIntegratorSettings->maximumFactorIncreaseForNextStepSize_ ),
                      static_cast< IndependentVariableStepType >( bulirschStoerIntegratorSettings->minimumFactorDecreaseForNextStepSize_ ) );
        }
        break;
    }
    case adamsBashforthMoulton:
    {
        // Check input consistency
<<<<<<< HEAD
        boost::shared_ptr< AdamsBashforthMoultonSettings< IndependentVariableType > > adamsBashforthMoultonIntegratorSettings =
                boost::dynamic_pointer_cast< AdamsBashforthMoultonSettings< IndependentVariableType > >(
                    integratorSettings );

        // Check that integrator type has been cast properly
        if ( adamsBashforthMoultonIntegratorSettings == NULL )
=======
        std::shared_ptr< AdamsBashforthMoultonSettings< IndependentVariableType > >
                variableStepIntegratorSettings =
                std::dynamic_pointer_cast< AdamsBashforthMoultonSettings< IndependentVariableType > >(
                    integratorSettings );
        if( variableStepIntegratorSettings == nullptr )
>>>>>>> 8eadc205
        {
            throw std::runtime_error( "Error, type of integrator settings (AdamsBashforthMoultonSettings) not compatible with "
                                      "selected integrator (derived class of IntegratorSettings must be AdamsBashforthMoultonSettings "
                                      "for this type)." );
        }
        else
        {
<<<<<<< HEAD
            // Create integrator
            integrator = boost::make_shared< AdamsBashforthMoultonIntegrator
                    < IndependentVariableType, DependentVariableType, DependentVariableType, IndependentVariableStepType > >
                    ( stateDerivativeFunction, integratorSettings->initialTime_, initialState,
                      static_cast< IndependentVariableStepType >( adamsBashforthMoultonIntegratorSettings->minimumStepSize_ ),
                      static_cast< IndependentVariableStepType >( adamsBashforthMoultonIntegratorSettings->maximumStepSize_ ),
                      adamsBashforthMoultonIntegratorSettings->relativeErrorTolerance_,
                      adamsBashforthMoultonIntegratorSettings->absoluteErrorTolerance_ ,
                      static_cast< IndependentVariableStepType >( adamsBashforthMoultonIntegratorSettings->bandwidth_ ) );

            boost::dynamic_pointer_cast< AdamsBashforthMoultonIntegrator
                    < IndependentVariableType, DependentVariableType, DependentVariableType, IndependentVariableStepType > >(
                        integrator )->setMinimumOrder( adamsBashforthMoultonIntegratorSettings->minimumOrder_ );
            boost::dynamic_pointer_cast< AdamsBashforthMoultonIntegrator
=======
            integrator = std::make_shared<
                    AdamsBashforthMoultonIntegrator
                    < IndependentVariableType, DependentVariableType, DependentVariableType, IndependentVariableStepType > >
                    ( stateDerivativeFunction, integratorSettings->initialTime_, initialState,
                      static_cast< IndependentVariableStepType >( variableStepIntegratorSettings->minimumStepSize_ ),
                      static_cast< IndependentVariableStepType >( variableStepIntegratorSettings->maximumStepSize_ ),
                      variableStepIntegratorSettings->relativeErrorTolerance_,
                      variableStepIntegratorSettings->absoluteErrorTolerance_ ,
                      static_cast< IndependentVariableStepType >( variableStepIntegratorSettings->bandwidth_ ) );

            std::dynamic_pointer_cast<
                    AdamsBashforthMoultonIntegrator
                    < IndependentVariableType, DependentVariableType, DependentVariableType, IndependentVariableStepType > >(
                        integrator )->setMinimumOrder( variableStepIntegratorSettings->minimumOrder_ );
            std::dynamic_pointer_cast<
                    AdamsBashforthMoultonIntegrator
>>>>>>> 8eadc205
                    < IndependentVariableType, DependentVariableType, DependentVariableType, IndependentVariableStepType > >(
                        integrator )->setMaximumOrder( adamsBashforthMoultonIntegratorSettings->maximumOrder_ );

            if ( adamsBashforthMoultonIntegratorSettings->minimumOrder_ == adamsBashforthMoultonIntegratorSettings->maximumOrder_ )
            {
<<<<<<< HEAD
                boost::dynamic_pointer_cast< AdamsBashforthMoultonIntegrator
=======
                std::dynamic_pointer_cast<
                        AdamsBashforthMoultonIntegrator
>>>>>>> 8eadc205
                        < IndependentVariableType, DependentVariableType, DependentVariableType, IndependentVariableStepType > >(
                            integrator )->setFixedOrder( true );
            }

            if ( adamsBashforthMoultonIntegratorSettings->minimumStepSize_ ==
                 adamsBashforthMoultonIntegratorSettings->maximumStepSize_ )
            {
<<<<<<< HEAD
                boost::dynamic_pointer_cast< AdamsBashforthMoultonIntegrator
=======
                std::dynamic_pointer_cast<
                        AdamsBashforthMoultonIntegrator
>>>>>>> 8eadc205
                        < IndependentVariableType, DependentVariableType, DependentVariableType, IndependentVariableStepType > >(
                            integrator )->setFixedStepSize( true );
            }
        }
        break;
    }
    default:
        throw std::runtime_error( "Error, integrator " +  std::to_string( integratorSettings->integratorType_ ) + " not found." );
    }

    // Check that assignment of integrator went well
    if ( integrator == NULL )
    {
        throw std::runtime_error( "Error while creating integrator. The resulting integrator pointer is null." );
    }

    // Give back integrator
    return integrator;
}

} // namespace numerical_integrators

} // namespace tudat

#endif // TUDAT_CREATENUMERICALINTEGRATOR_H<|MERGE_RESOLUTION|>--- conflicted
+++ resolved
@@ -566,16 +566,10 @@
         std::function< DependentVariableType(
             const IndependentVariableType, const DependentVariableType& ) > stateDerivativeFunction,
         const DependentVariableType initialState,
-<<<<<<< HEAD
-        boost::shared_ptr< IntegratorSettings< IndependentVariableType > > integratorSettings )
+        std::shared_ptr< IntegratorSettings< IndependentVariableType > > integratorSettings )
 {
     // Declare eventual output
-    boost::shared_ptr< NumericalIntegrator
-=======
-        std::shared_ptr< IntegratorSettings< IndependentVariableType > > integratorSettings )
-{    
     std::shared_ptr< NumericalIntegrator
->>>>>>> 8eadc205
             < IndependentVariableType, DependentVariableType, DependentVariableType, IndependentVariableStepType > > integrator;
 
     // Retrieve requested type of integrator
@@ -599,22 +593,13 @@
     }
     case rungeKuttaVariableStepSize:
     {
-<<<<<<< HEAD
         // Cast integrator
-        boost::shared_ptr< RungeKuttaVariableStepSizeBaseSettings< IndependentVariableType > >
-                variableStepIntegratorSettings = boost::dynamic_pointer_cast< RungeKuttaVariableStepSizeBaseSettings<
+        std::shared_ptr< RungeKuttaVariableStepSizeBaseSettings< IndependentVariableType > >
+                variableStepIntegratorSettings = std::dynamic_pointer_cast< RungeKuttaVariableStepSizeBaseSettings<
                 IndependentVariableType > >( integratorSettings );
 
         // Check input consistency
         if ( variableStepIntegratorSettings == nullptr )
-=======
-        // Check input consistency
-        std::shared_ptr< RungeKuttaVariableStepSizeSettings< IndependentVariableType > > variableStepIntegratorSettings =
-                std::dynamic_pointer_cast< RungeKuttaVariableStepSizeSettings< IndependentVariableType > >(
-                    integratorSettings );
-        if( variableStepIntegratorSettings == nullptr )
-
->>>>>>> 8eadc205
         {
             throw std::runtime_error( "Error, type of integrator settings (rungeKuttaVariableStepSize) not compatible with "
                                       "selected integrator (derived class of IntegratorSettings must be "
@@ -682,14 +667,8 @@
                                           "and/or rotational dynamics and mass, or more than one body." );
             }
 
-<<<<<<< HEAD
             // Create Runge-Kutta integrator with vector tolerances
-            integrator = boost::make_shared< RungeKuttaVariableStepSizeIntegrator
-=======
-            // Create Runge-Kutta integrator.
-            integrator = std::make_shared<
-                    RungeKuttaVariableStepSizeIntegrator
->>>>>>> 8eadc205
+            integrator = std::make_shared< RungeKuttaVariableStepSizeIntegrator
                     < IndependentVariableType, DependentVariableType, DependentVariableType, IndependentVariableStepType > >
                     ( coefficients, stateDerivativeFunction, integratorSettings->initialTime_, initialState,
                       static_cast< IndependentVariableStepType >( vectorTolerancesIntegratorSettings->minimumStepSize_ ),
@@ -704,19 +683,12 @@
     case bulirschStoer:
     {
         // Check input consistency
-<<<<<<< HEAD
-        boost::shared_ptr< BulirschStoerIntegratorSettings< IndependentVariableType > > bulirschStoerIntegratorSettings =
-                boost::dynamic_pointer_cast< BulirschStoerIntegratorSettings< IndependentVariableType > >(
-                    integratorSettings );
-
-        // Check that integrator type has been cast properly
-        if ( bulirschStoerIntegratorSettings == NULL )
-=======
         std::shared_ptr< BulirschStoerIntegratorSettings< IndependentVariableType > > bulirschStoerIntegratorSettings =
                 std::dynamic_pointer_cast< BulirschStoerIntegratorSettings< IndependentVariableType > >(
                     integratorSettings );
-        if( bulirschStoerIntegratorSettings == nullptr )
->>>>>>> 8eadc205
+
+        // Check that integrator type has been cast properly
+        if ( bulirschStoerIntegratorSettings == nullptr )
         {
             throw std::runtime_error( "Error, type of integrator settings (bulirschStoer) not compatible with "
                                       "selected integrator (derived class of IntegratorSettings must be BulirschStoerIntegratorSettings "
@@ -724,12 +696,7 @@
         }
         else
         {
-<<<<<<< HEAD
-            integrator = boost::make_shared< BulirschStoerVariableStepSizeIntegrator
-=======
-            integrator = std::make_shared<
-                    BulirschStoerVariableStepSizeIntegrator
->>>>>>> 8eadc205
+            integrator = std::make_shared< BulirschStoerVariableStepSizeIntegrator
                     < IndependentVariableType, DependentVariableType, DependentVariableType, IndependentVariableStepType > >
                     ( getBulirschStoerStepSequence( bulirschStoerIntegratorSettings->extrapolationSequence_,
                                                     bulirschStoerIntegratorSettings->maximumNumberOfSteps_ ),
@@ -747,20 +714,12 @@
     case adamsBashforthMoulton:
     {
         // Check input consistency
-<<<<<<< HEAD
-        boost::shared_ptr< AdamsBashforthMoultonSettings< IndependentVariableType > > adamsBashforthMoultonIntegratorSettings =
-                boost::dynamic_pointer_cast< AdamsBashforthMoultonSettings< IndependentVariableType > >(
-                    integratorSettings );
-
-        // Check that integrator type has been cast properly
-        if ( adamsBashforthMoultonIntegratorSettings == NULL )
-=======
-        std::shared_ptr< AdamsBashforthMoultonSettings< IndependentVariableType > >
-                variableStepIntegratorSettings =
+        std::shared_ptr< AdamsBashforthMoultonSettings< IndependentVariableType > > adamsBashforthMoultonIntegratorSettings =
                 std::dynamic_pointer_cast< AdamsBashforthMoultonSettings< IndependentVariableType > >(
                     integratorSettings );
-        if( variableStepIntegratorSettings == nullptr )
->>>>>>> 8eadc205
+
+        // Check that integrator type has been cast properly
+        if ( adamsBashforthMoultonIntegratorSettings == nullptr )
         {
             throw std::runtime_error( "Error, type of integrator settings (AdamsBashforthMoultonSettings) not compatible with "
                                       "selected integrator (derived class of IntegratorSettings must be AdamsBashforthMoultonSettings "
@@ -768,9 +727,8 @@
         }
         else
         {
-<<<<<<< HEAD
             // Create integrator
-            integrator = boost::make_shared< AdamsBashforthMoultonIntegrator
+            integrator = std::make_shared< AdamsBashforthMoultonIntegrator
                     < IndependentVariableType, DependentVariableType, DependentVariableType, IndependentVariableStepType > >
                     ( stateDerivativeFunction, integratorSettings->initialTime_, initialState,
                       static_cast< IndependentVariableStepType >( adamsBashforthMoultonIntegratorSettings->minimumStepSize_ ),
@@ -779,39 +737,16 @@
                       adamsBashforthMoultonIntegratorSettings->absoluteErrorTolerance_ ,
                       static_cast< IndependentVariableStepType >( adamsBashforthMoultonIntegratorSettings->bandwidth_ ) );
 
-            boost::dynamic_pointer_cast< AdamsBashforthMoultonIntegrator
+            std::dynamic_pointer_cast< AdamsBashforthMoultonIntegrator
                     < IndependentVariableType, DependentVariableType, DependentVariableType, IndependentVariableStepType > >(
                         integrator )->setMinimumOrder( adamsBashforthMoultonIntegratorSettings->minimumOrder_ );
-            boost::dynamic_pointer_cast< AdamsBashforthMoultonIntegrator
-=======
-            integrator = std::make_shared<
-                    AdamsBashforthMoultonIntegrator
-                    < IndependentVariableType, DependentVariableType, DependentVariableType, IndependentVariableStepType > >
-                    ( stateDerivativeFunction, integratorSettings->initialTime_, initialState,
-                      static_cast< IndependentVariableStepType >( variableStepIntegratorSettings->minimumStepSize_ ),
-                      static_cast< IndependentVariableStepType >( variableStepIntegratorSettings->maximumStepSize_ ),
-                      variableStepIntegratorSettings->relativeErrorTolerance_,
-                      variableStepIntegratorSettings->absoluteErrorTolerance_ ,
-                      static_cast< IndependentVariableStepType >( variableStepIntegratorSettings->bandwidth_ ) );
-
-            std::dynamic_pointer_cast<
-                    AdamsBashforthMoultonIntegrator
-                    < IndependentVariableType, DependentVariableType, DependentVariableType, IndependentVariableStepType > >(
-                        integrator )->setMinimumOrder( variableStepIntegratorSettings->minimumOrder_ );
-            std::dynamic_pointer_cast<
-                    AdamsBashforthMoultonIntegrator
->>>>>>> 8eadc205
+            std::dynamic_pointer_cast< AdamsBashforthMoultonIntegrator
                     < IndependentVariableType, DependentVariableType, DependentVariableType, IndependentVariableStepType > >(
                         integrator )->setMaximumOrder( adamsBashforthMoultonIntegratorSettings->maximumOrder_ );
 
             if ( adamsBashforthMoultonIntegratorSettings->minimumOrder_ == adamsBashforthMoultonIntegratorSettings->maximumOrder_ )
             {
-<<<<<<< HEAD
-                boost::dynamic_pointer_cast< AdamsBashforthMoultonIntegrator
-=======
-                std::dynamic_pointer_cast<
-                        AdamsBashforthMoultonIntegrator
->>>>>>> 8eadc205
+                std::dynamic_pointer_cast< AdamsBashforthMoultonIntegrator
                         < IndependentVariableType, DependentVariableType, DependentVariableType, IndependentVariableStepType > >(
                             integrator )->setFixedOrder( true );
             }
@@ -819,12 +754,7 @@
             if ( adamsBashforthMoultonIntegratorSettings->minimumStepSize_ ==
                  adamsBashforthMoultonIntegratorSettings->maximumStepSize_ )
             {
-<<<<<<< HEAD
-                boost::dynamic_pointer_cast< AdamsBashforthMoultonIntegrator
-=======
-                std::dynamic_pointer_cast<
-                        AdamsBashforthMoultonIntegrator
->>>>>>> 8eadc205
+                std::dynamic_pointer_cast< AdamsBashforthMoultonIntegrator
                         < IndependentVariableType, DependentVariableType, DependentVariableType, IndependentVariableStepType > >(
                             integrator )->setFixedStepSize( true );
             }
