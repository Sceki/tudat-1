/*    Copyright (c) 2010-2018, Delft University of Technology
 *    All rigths reserved
 *
 *    This file is part of the Tudat. Redistribution and use in source and
 *    binary forms, with or without modification, are permitted exclusively
 *    under the terms of the Modified BSD license. You should have received
 *    a copy of the license with this file. If not, please or visit:
 *    http://tudat.tudelft.nl/LICENSE.
 *
 */

#ifndef TUDAT_CREATE_FILTER_H
#define TUDAT_CREATE_FILTER_H

#include <map>
#include <limits>
#include <iostream>

#include <Eigen/Core>

#include "Tudat/Mathematics/NumericalIntegrators/createNumericalIntegrator.h"

#include "Tudat/Mathematics/Filters/extendedKalmanFilter.h"
#include "Tudat/Mathematics/Filters/linearKalmanFilter.h"
#include "Tudat/Mathematics/Filters/unscentedKalmanFilter.h"

namespace tudat
{

namespace filters
{

//! Enumeration of available filters.
enum AvailableFilteringTechniques
{
    linear_kalman_filter = 0,
    extended_kalman_filter = 1,
    unscented_kalman_filter = 2
};

//! Filter settings.
/*!
 *  Base class for the creation of a filter object.
 *  \tparam IndependentVariableType Type of independent variable. Default is double.
 *  \tparam DependentVariableType Type of dependent variable. Default is double.
 */
template< typename IndependentVariableType = double, typename DependentVariableType = double >
class FilterSettings
{
public:

    //! Typedef of the state and measurement vectors.
    typedef Eigen::Matrix< DependentVariableType, Eigen::Dynamic, 1 > DependentVector;

    //! Typedef of the state and measurement matrices.
    typedef Eigen::Matrix< DependentVariableType, Eigen::Dynamic, Eigen::Dynamic > DependentMatrix;

    //! Typedef of the integrator settings.
    typedef numerical_integrators::IntegratorSettings< IndependentVariableType > IntegratorSettings;

    //! Constructor.
    /*!
     *  Constructor.
     *  \param systemUncertainty Matrix defining the uncertainty in modeling of the system.
     *  \param measurementUncertainty Matrix defining the uncertainty in modeling of the measurements.
     *  \param filteringStepSize Scalar representing the value of the constant filtering time step.
     *  \param initialTime Scalar representing the value of the initial time.
     *  \param initialStateVector Vector representing the initial (estimated) state of the system. It is used as first
     *      a-priori estimate of the state vector.
     *  \param initialCovarianceMatrix Matrix representing the initial (estimated) covariance of the system. It is used as first
     *      a-priori estimate of the covariance matrix.
     *  \param isStateToBeIntegrated Boolean defining whether the system function needs to be integrated.
     *  \param integrator Pointer to integrator to be used to propagate state.
     */
    FilterSettings( const AvailableFilteringTechniques filteringTechnique,
                    const DependentMatrix& systemUncertainty,
                    const DependentMatrix& measurementUncertainty,
                    const IndependentVariableType filteringStepSize,
                    const IndependentVariableType initialTime,
                    const DependentVector& initialStateVector,
                    const DependentMatrix& initialCovarianceMatrix,
                    const std::shared_ptr< IntegratorSettings > integratorSettings = nullptr ) :
        filteringTechnique_( filteringTechnique ), systemUncertainty_( systemUncertainty ),
        measurementUncertainty_( measurementUncertainty ), filteringStepSize_( filteringStepSize ), initialTime_( initialTime ),
        initialStateEstimate_( initialStateVector ), initialCovarianceEstimate_( initialCovarianceMatrix ),
        integratorSettings_( integratorSettings )
    { }

    //! Default destructor.
    /*!
     *  Default destructor.
     */
    virtual ~FilterSettings( ){ }

    //! Enumeration denoting which filtering technique is to be used.
    const AvailableFilteringTechniques filteringTechnique_;

    //! Matrix representing the uncertainty in system modeling.
    const DependentMatrix systemUncertainty_;

    //! Matrix representing the uncertainty in measurement modeling.
    const DependentMatrix measurementUncertainty_;

    //! Scalar representing step-size for filtering process.
    const IndependentVariableType filteringStepSize_;

    //! Scalar representing the initial time.
    const IndependentVariableType initialTime_;

    //! Vector representing the a-posteriori estimated state.
    /*!
     *  Vector representing the a-posteriori estimated state, i.e., the state after the prediction and
     *  update steps of the Kalman filter.
     */
    const DependentVector initialStateEstimate_;

    //! Matrix representing the a-posteriori estimated covariance.
    /*!
     *  Matrix representing the a-posteriori estimated covariance, i.e., the covariance after the prediction and
     *  update steps of the Kalman filter.
     */
    const DependentMatrix initialCovarianceEstimate_;

    //! Pointer to the integrator settings.
    /*!
     *  Pointer to the integrator settings, which are used to create the filter integrator.
     */
    const std::shared_ptr< IntegratorSettings > integratorSettings_;

};

//! Extended Kalman filter settings.
/*!
 *  Extended Kalman filter settings.
 *  \tparam IndependentVariableType Type of independent variable. Default is double.
 *  \tparam DependentVariableType Type of dependent variable. Default is double.
 */
template< typename IndependentVariableType = double, typename DependentVariableType = double >
class ExtendedKalmanFilterSettings : public FilterSettings< IndependentVariableType, DependentVariableType >
{
public:

    //! Inherit typedefs from base class.
    typedef typename FilterSettings< IndependentVariableType, DependentVariableType >::DependentVector DependentVector;
    typedef typename FilterSettings< IndependentVariableType, DependentVariableType >::DependentMatrix DependentMatrix;
    typedef typename FilterSettings< IndependentVariableType, DependentVariableType >::IntegratorSettings IntegratorSettings;

    //! Default constructor.
    /*!
     *  Default constructor. This constructor takes state and measurement functions and their respective
     *  Jacobian functions as inputs. These functions can be a function of time, state and (for state) control vector.
     *  \param systemUncertainty Matrix defining the uncertainty in modeling of the system.
     *  \param measurementUncertainty Matrix defining the uncertainty in modeling of the measurements.
     *  \param filteringStepSize Scalar representing the value of the constant filtering time step.
     *  \param initialTime Scalar representing the value of the initial time.
     *  \param initialStateVector Vector representing the initial (estimated) state of the system. It is used as first
     *      a-priori estimate of the state vector.
     *  \param initialCovarianceMatrix Matrix representing the initial (estimated) covariance of the system. It is used as first
     *      a-priori estimate of the covariance matrix.
     *  \param integratorSettings Pointer to integration settings defining the integrator to be used to propagate the state.
     */
    ExtendedKalmanFilterSettings( const DependentMatrix& systemUncertainty,
                                  const DependentMatrix& measurementUncertainty,
                                  const IndependentVariableType filteringStepSize,
                                  const IndependentVariableType initialTime,
                                  const DependentVector& initialStateVector,
                                  const DependentMatrix& initialCovarianceMatrix,
                                  const std::shared_ptr< IntegratorSettings > integratorSettings = nullptr ) :
        FilterSettings< IndependentVariableType, DependentVariableType >( extended_kalman_filter,
                                                                          systemUncertainty, measurementUncertainty,
                                                                          filteringStepSize, initialTime, initialStateVector,
                                                                          initialCovarianceMatrix, integratorSettings )
    { }

};

//! Unscented Kalman filter settings.
/*!
 *  Unscented Kalman filter settings.
 *  \tparam IndependentVariableType Type of independent variable. Default is double.
 *  \tparam DependentVariableType Type of dependent variable. Default is double.
 */
template< typename IndependentVariableType = double, typename DependentVariableType = double >
class UnscentedKalmanFilterSettings : public FilterSettings< IndependentVariableType, DependentVariableType >
{
public:

    //! Inherit typedefs from base class.
    typedef typename FilterSettings< IndependentVariableType, DependentVariableType >::DependentVector DependentVector;
    typedef typename FilterSettings< IndependentVariableType, DependentVariableType >::DependentMatrix DependentMatrix;
    typedef typename FilterSettings< IndependentVariableType, DependentVariableType >::IntegratorSettings IntegratorSettings;

    //! Default constructor.
    /*!
     *  Default constructor. This constructor takes the system and measurement functions as models for the simulation.
     *  These functions can be a function of time and state vector.
     *  \param systemUncertainty Matrix defining the uncertainty in modeling of the system.
     *  \param measurementUncertainty Matrix defining the uncertainty in modeling of the measurements.
     *  \param filteringStepSize Scalar representing the value of the constant filtering time step.
     *  \param initialTime Scalar representing the value of the initial time.
     *  \param initialStateVector Vector representing the initial (estimated) state of the system. It is used as first
     *      a-priori estimate of the state vector.
     *  \param initialCovarianceMatrix Matrix representing the initial (estimated) covariance of the system. It is used as first
     *      a-priori estimate of the covariance matrix.
     *  \param integratorSettings Pointer to integration settings defining the integrator to be used to propagate the state.
     *  \param constantValueReference Reference to be used for the values of the \f$ \alpha \f$ and \f$ \kappa \f$ parameters. This
     *      variable has to be part of the ConstantParameterReferences enumeration (custom parameters are supported).
     *  \param customConstantParameters Values of the constant parameters \f$ \alpha \f$ and \f$ \kappa \f$, in case the custom_parameters
     *      enumeration is used in the previous field.
     */
    UnscentedKalmanFilterSettings( const DependentMatrix& systemUncertainty,
                                   const DependentMatrix& measurementUncertainty,
                                   const IndependentVariableType filteringStepSize,
                                   const IndependentVariableType initialTime,
                                   const DependentVector& initialStateVector,
                                   const DependentMatrix& initialCovarianceMatrix,
                                   const std::shared_ptr< IntegratorSettings > integratorSettings = nullptr,
                                   const ConstantParameterReferences constantValueReference = reference_Wan_and_Van_der_Merwe,
                                   const std::pair< DependentVariableType, DependentVariableType > customConstantParameters =
            std::make_pair( static_cast< DependentVariableType >( TUDAT_NAN ),
                            static_cast< DependentVariableType >( TUDAT_NAN ) ) ) :
        FilterSettings< IndependentVariableType, DependentVariableType >( unscented_kalman_filter,
                                                                          systemUncertainty, measurementUncertainty,
                                                                          filteringStepSize, initialTime, initialStateVector,
                                                                          initialCovarianceMatrix, integratorSettings ),
        constantValueReference_( constantValueReference ), customConstantParameters_( customConstantParameters )
    { }

    //! Enumeration denoting the reference to use for the alpha and kappa paramters.
    const ConstantParameterReferences constantValueReference_;

    //! Custom value of the alpha and kappa paramters.
    const std::pair< DependentVariableType, DependentVariableType > customConstantParameters_;

};

//! Function to create a filter object with the use of filter settings.
/*!
 *  Function to create a filter object with the use of filter settings.
 *  \tparam IndependentVariableType Type of independent variable. Default is double.
 *  \tparam DependentVariableType Type of dependent variable. Default is double.
 *  \param systemFunction Function returning the state as a function of time and state vector. Can be a differential
 *      equation if the integratorSettings is set (i.e., if it is not a nullptr).
 *  \param measurementFunction Function returning the measurement as a function of time and state.
 *  \param stateJacobianFunction Function returning the Jacobian of the system w.r.t. the state. The input values can
 *      be time and state vector.
 *  \param stateNoiseJacobianFunction Function returning the Jacobian of the system function w.r.t. the system noise. The input
 *      values can be time and state vector.
 *  \param measurementJacobianFunction Function returning the Jacobian of the measurement function w.r.t. the state. The input
 *      values can be time and state.
 *  \param measurementNoiseJacobianFunction Function returning the Jacobian of the measurement function w.r.t. the measurement
 *      noise. The input values can be time and state.
 */
template< typename IndependentVariableType = double, typename DependentVariableType = double >
std::shared_ptr< filters::FilterBase< IndependentVariableType, DependentVariableType > >
createFilter( const std::shared_ptr< FilterSettings< IndependentVariableType, DependentVariableType > > filterSettings,
              const std::function< Eigen::Matrix< DependentVariableType, Eigen::Dynamic, 1 >(
                  const IndependentVariableType, const Eigen::Matrix< DependentVariableType, Eigen::Dynamic, 1 >& ) >& systemFunction,
              const std::function< Eigen::Matrix< DependentVariableType, Eigen::Dynamic, 1 >(
                  const IndependentVariableType, const Eigen::Matrix< DependentVariableType, Eigen::Dynamic, 1 >& ) >& measurementFunction,
              const std::function< Eigen::Matrix< DependentVariableType, Eigen::Dynamic, Eigen::Dynamic >(
                  const IndependentVariableType, const Eigen::Matrix< DependentVariableType, Eigen::Dynamic, 1 >& ) >&
              stateJacobianFunction = std::function< Eigen::Matrix< DependentVariableType, Eigen::Dynamic, Eigen::Dynamic >(
                  const IndependentVariableType, const Eigen::Matrix< DependentVariableType, Eigen::Dynamic, 1 >& ) >( ),
              const std::function< Eigen::Matrix< DependentVariableType, Eigen::Dynamic, Eigen::Dynamic >(
                  const IndependentVariableType, const Eigen::Matrix< DependentVariableType, Eigen::Dynamic, 1 >& ) >&
              stateNoiseJacobianFunction = std::function< Eigen::Matrix< DependentVariableType, Eigen::Dynamic, Eigen::Dynamic >(
                  const IndependentVariableType, const Eigen::Matrix< DependentVariableType, Eigen::Dynamic, 1 >& ) >( ),
              const std::function< Eigen::Matrix< DependentVariableType, Eigen::Dynamic, Eigen::Dynamic >(
                  const IndependentVariableType, const Eigen::Matrix< DependentVariableType, Eigen::Dynamic, 1 >& ) >&
              measurementJacobianFunction = std::function< Eigen::Matrix< DependentVariableType, Eigen::Dynamic, Eigen::Dynamic >(
                  const IndependentVariableType, const Eigen::Matrix< DependentVariableType, Eigen::Dynamic, 1 >& ) >( ),
              const std::function< Eigen::Matrix< DependentVariableType, Eigen::Dynamic, Eigen::Dynamic >(
                  const IndependentVariableType, const Eigen::Matrix< DependentVariableType, Eigen::Dynamic, 1 >& ) >&
              measurementNoiseJacobianFunction = std::function< Eigen::Matrix< DependentVariableType, Eigen::Dynamic, Eigen::Dynamic >(
                  const IndependentVariableType, const Eigen::Matrix< DependentVariableType, Eigen::Dynamic, 1 >& ) >( ) )
{
    // Create an empty filter object
    std::shared_ptr< filters::FilterBase< IndependentVariableType, DependentVariableType > > createdFilter;

    // Check type of filter
    switch ( filterSettings->filteringTechnique_ )
    {
    case extended_kalman_filter:
    {
        // Cast filter settings to extended Kalman filter
        std::shared_ptr< ExtendedKalmanFilterSettings< IndependentVariableType, DependentVariableType > > extendedKalmanFilterSettings =
                std::dynamic_pointer_cast< ExtendedKalmanFilterSettings< IndependentVariableType, DependentVariableType > >(
                    filterSettings );
        if ( extendedKalmanFilterSettings == nullptr )
        {
            throw std::runtime_error( "Error while creating extended Kalman filter object. Type of filter settings "
                                      "(ExtendedKalmanFilter) not compatible with selected filter (derived class of FilterSettings "
                                      "must be ExtendedKalmanFilterSettings for this type)." );
        }

        // Check that optional inputs are present
<<<<<<< HEAD
        if ( ( stateJacobianFunction != nullptr ) || ( stateNoiseJacobianFunction != nullptr ) ||
             ( measurementJacobianFunction != nullptr ) || ( measurementNoiseJacobianFunction != nullptr ) )
=======
        if ( stateJacobianFunction == nullptr || stateNoiseJacobianFunction == nullptr ||
             measurementJacobianFunction == nullptr || measurementNoiseJacobianFunction == nullptr )
>>>>>>> 2ccae50f
        {
            throw std::runtime_error( "Error while creating extended Kalman filter object. An ExtendedKalmanFilter object "
                                      "requires the input of the four Jacobian functions for state and measurement (including noise)." );
        }

        // Create filter
        createdFilter = std::make_shared< ExtendedKalmanFilter< IndependentVariableType, DependentVariableType > >(
                    systemFunction, measurementFunction, stateJacobianFunction, stateNoiseJacobianFunction,
                    measurementJacobianFunction, measurementNoiseJacobianFunction,
                    extendedKalmanFilterSettings->systemUncertainty_, extendedKalmanFilterSettings->measurementUncertainty_,
                    extendedKalmanFilterSettings->filteringStepSize_, extendedKalmanFilterSettings->initialTime_,
                    extendedKalmanFilterSettings->initialStateEstimate_, extendedKalmanFilterSettings->initialCovarianceEstimate_,
                    extendedKalmanFilterSettings->integratorSettings_ );
        break;
    }
    case unscented_kalman_filter:
    {
        // Cast filter settings to unscented Kalman filter
        std::shared_ptr< UnscentedKalmanFilterSettings< IndependentVariableType, DependentVariableType > > unscentedKalmanFilterSettings =
                std::dynamic_pointer_cast< UnscentedKalmanFilterSettings< IndependentVariableType, DependentVariableType > >(
                    filterSettings );
        if ( unscentedKalmanFilterSettings == nullptr )
        {
            throw std::runtime_error( "Error while creating unscented Kalman filter object. Type of filter settings "
                                      "(UnscentedKalmanFilter) not compatible with selected filter (derived class of FilterSettings "
                                      "must be UnscentedKalmanFilterSettings for this type)." );
        }

        // Create filter
        createdFilter = std::make_shared< UnscentedKalmanFilter< IndependentVariableType, DependentVariableType > >(
                    systemFunction, measurementFunction,
                    unscentedKalmanFilterSettings->systemUncertainty_, unscentedKalmanFilterSettings->measurementUncertainty_,
                    unscentedKalmanFilterSettings->filteringStepSize_, unscentedKalmanFilterSettings->initialTime_,
                    unscentedKalmanFilterSettings->initialStateEstimate_, unscentedKalmanFilterSettings->initialCovarianceEstimate_,
                    unscentedKalmanFilterSettings->integratorSettings_, unscentedKalmanFilterSettings->constantValueReference_,
                    unscentedKalmanFilterSettings->customConstantParameters_ );
        break;
    }
    default:
        throw std::runtime_error( "Error while creating filter obejct. The creation of linear filters is not yet supported." );
    }

    // Check that filter was properly created
    if ( createdFilter == nullptr )
    {
        throw std::runtime_error( "Error while creating filter. The resulting filter pointer is null." );
    }

    // Give output
    return createdFilter;
}

} // namespace filters

} // namespace tudat

#endif // TUDAT_CREATE_FILTER_H<|MERGE_RESOLUTION|>--- conflicted
+++ resolved
@@ -295,13 +295,8 @@
         }
 
         // Check that optional inputs are present
-<<<<<<< HEAD
-        if ( ( stateJacobianFunction != nullptr ) || ( stateNoiseJacobianFunction != nullptr ) ||
-             ( measurementJacobianFunction != nullptr ) || ( measurementNoiseJacobianFunction != nullptr ) )
-=======
-        if ( stateJacobianFunction == nullptr || stateNoiseJacobianFunction == nullptr ||
-             measurementJacobianFunction == nullptr || measurementNoiseJacobianFunction == nullptr )
->>>>>>> 2ccae50f
+        if ( ( stateJacobianFunction == nullptr ) || ( stateNoiseJacobianFunction == nullptr ) ||
+             ( measurementJacobianFunction == nullptr ) || ( measurementNoiseJacobianFunction == nullptr ) )
         {
             throw std::runtime_error( "Error while creating extended Kalman filter object. An ExtendedKalmanFilter object "
                                       "requires the input of the four Jacobian functions for state and measurement (including noise)." );
